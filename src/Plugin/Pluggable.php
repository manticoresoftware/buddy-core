--- conflicted
+++ resolved
@@ -373,7 +373,6 @@
 	}
 
 	/**
-<<<<<<< HEAD
 	 * Helper function to get external or core plugins
 	 * @return array<array{full:string,short:string,version:string}>
 	 * @throws Exception
@@ -386,8 +385,6 @@
 
 
 	/**
-=======
->>>>>>> ce27c805
 	 * Register all hooks to known core plugins
 	 * It's called on init phase once and keep updated on event emited from the plugin
 	 * @return void
