<?php declare(strict_types=1);

/*
 Copyright (c) 2024, Manticore Software LTD (https://manticoresearch.com)

 This program is free software; you can redistribute it and/or modify
 it under the terms of the GNU General Public License version 3 or any later
 version. You should have received a copy of the GPL license along with this
 program; if you did not, you can find it at http://www.gnu.org/
 */

namespace Manticoresearch\Buddy\Core\Plugin;

use Composer\Console\Application;
use Exception;
use Manticoresearch\Buddy\Core\ManticoreSearch\Settings;
use Manticoresearch\Buddy\Core\Tool\Buddy;
use Psr\Container\ContainerInterface;
use Symfony\Component\Console\Input\ArrayInput;
use Symfony\Component\Console\Output\BufferedOutput;
use Symfony\Component\DependencyInjection\ContainerBuilder;

final class Pluggable {
	const PLUGIN_PREFIX = 'buddy-plugin-';

	/** @var array<mixed> */
	protected array $autoloadMap = [];

	/** @var array<string> */
	protected static array $corePlugins = [];

	/** @var string */
	protected string $pluginDir;

	/** @var ?ContainerInterface $container */
	protected static ?ContainerInterface $container = null;

	/**
	 * Initialize and set plugin dir
	 * @param Settings $settings
	 * @param array<array{0:string,1:string,2:callable}> $hooks
	 * @return void
	 */
	public function __construct(public Settings $settings, public array $hooks = []) {
		$this->setPluginDir(
			$this->findPluginDir()
		);
	}

	/**
	 * Set core plugins
	 * @param array<string> $plugins
	 * @return void
	 */
	public static function setCorePlugins(array $plugins): void {
		static::$corePlugins = $plugins;
	}

	/**
	 * Set current container interface for future usage
	 * @param ContainerInterface $container
	 * @return void
	 */
	public static function setContainer(ContainerInterface $container): void {
		static::$container = $container;
	}

	/**
	 * Get current container
	 * @return ContainerInterface
	 */
	public static function getContainer(): ContainerInterface {
		return static::$container ?? new ContainerBuilder();
	}

	/**
	 * Install specified package in plugin dir by using composer call
	 * @param string $package
	 * @return void
	 * @throws Exception
	 */
	public function install(string $package): void {
		$this->composer(
			'require', [
				'--prefer-source' => false,
				'--prefer-dist' => true,
				'--prefer-install' => true,
				'--prefer-stable' => true,
				'--optimize-autoloader' => true,
				'--no-plugins' => true,
				'--no-scripts' => true,
			], $package
		);
	}

	/**
	 * Remove installed package
	 * @param string $package
	 * @return void
	 */
	public function remove(string $package): void {
		$this->composer(
			'remove', [], $package
		);
	}

	/**
	 * Get list of all packages that are installed in a plugin directory
	 * @return array<array{full:string,short:string,version:string}>
	 * @throws Exception
	 */
	public function getList(): array {
		$pluginPrefixLen = strlen(static::PLUGIN_PREFIX);
		$composerFile = $this->getPluginComposerFile();
		$composerContent = file_get_contents($composerFile);
		if ($composerContent === false) {
			throw new Exception(
				"Unable to read composer file from plugin dir: $composerFile"
					. ', make sure that you have correct permissions on plugin dir'
			);
		}
		/** @var array{require?:array<string,string>} $composerJson */
		$composerJson = json_decode($composerContent, true);
		if (!isset($composerJson['require'])) {
			return [];
		}

		$reduceFn = static function ($carry, $v) use ($composerJson, $pluginPrefixLen) {
			$pos = strpos($v, static::PLUGIN_PREFIX, strpos($v, '/') ?: 0);
			if ($pos !== false) {
				$carry[] = [
					'full' => $v,
					'short' => substr($v, $pos + $pluginPrefixLen),
					'version' => $composerJson['require'][$v],
				];
			}
			return $carry;
		};

		return array_reduce(
			array_keys($composerJson['require']),
			$reduceFn,
			[]
		);
	}

	/**
	 * This is helper function to get fully qualified class name for plugin
	 * by using fully qualified composer name of it
	 * @param string $name
	 * @return string
	 */
	public function getClassNamespaceByFullName(string $name): string {
		// It's simple in case it's core plugin
		if (in_array($name, static::$corePlugins)) {
			$baseName = static::getShortName($name);
			$ns = str_replace(' ', '', ucwords(str_replace('-', ' ', $baseName)));
			return "Manticoresearch\\Buddy\\Base\\Plugin\\$ns\\";
		}

		// For external plugin, get it f
		$composerFile = $this->pluginDir
			. DIRECTORY_SEPARATOR
			. 'vendor'
			. DIRECTORY_SEPARATOR
			. $name
			. DIRECTORY_SEPARATOR
			. 'composer.json';

		if (!is_file($composerFile)) {
			throw new Exception("Failed to find composer.json file for plugin: $name");
		}
		$composerContent = file_get_contents($composerFile);
		if (!$composerContent) {
			throw new Exception("Failed to get contents of composer.json for plugin: $name");
		}

		$composerJson = json_decode($composerContent, true);
		if (!$composerJson) {
			throw new Exception("Failed to decode contents of composer.json file for plugin: $name");
		}

		/** @var array{autoload:array{"psr-4"?:array<string,string>}} $composerJson */
		$psr4 = $composerJson['autoload']['psr-4'] ?? false;
		if (!$psr4) {
			throw new Exception("Failed to detect psr4 autoload section in composer.json file for plugin: $name");
		}
		return array_key_first($psr4);
	}

	/**
	 * Just little helper to update autoload we should call it outside of thread
	 * @return void
	 * @throws Exception
	 */
	public function reload(): void {
		$this->unregisterAutoload();
		$this->registerAutoload();
	}

	/**
	 * Remove old composer autoloader just to register new one
	 * @return void
	 */
	public function unregisterAutoload(): void {
		if (!$this->autoloadMap) {
			return;
		}
		spl_autoload_unregister(static::autoloader(...));
		$this->autoloadMap = [];
	}

	/**
	 * Register new autoloader from the composer generated autoload file
	 * @return void
	 * @throws Exception
	 */
	public function registerAutoload(): void {
		$autoloadFile = $this->getPSR4AutoloadFile();
		if (!file_exists($autoloadFile)) {
			return;
		}

		// Get the registered autoload functions
		$autoloadFunctions = spl_autoload_functions();
		$psr4Map = include $autoloadFile;

		$nsMap = [];
		$nsFile = $this->getNSAutoloadFile();
		if (file_exists($nsFile)) {
			$nsMap = include $nsFile;
		}
		foreach (array_merge($psr4Map, $nsMap) as $namespace => $dirs) {
			// Loop through the functions and inspect the registered namespaces
			$namespaceFound = false;
			foreach ($autoloadFunctions as $function) {
				if (!is_array($function) || !($function[0] instanceof \Composer\Autoload\ClassLoader)) {
					continue;
				}

				$registeredNamespaces = $function[0]->getPrefixesPsr4();

				// Check if your namespace is registered
				if (array_key_exists($namespace, $registeredNamespaces)) {
					$namespaceFound = true;
					break;
				}
			}

			// Add to map only if missing
			if ($namespaceFound) {
				continue;
			}

			$this->autoloadMap[$namespace] = $dirs;
		}

		spl_autoload_register(static::autoloader(...));
	}


	/**
	 * Implement own autoloader that will allow us to skip installed packages
	 * @param string $className
	 * @return void
	 */
	public function autoloader(string $className): void {
		foreach ($this->autoloadMap as $namespacePrefix => [$directory]) {
			$prefixLength = strlen($namespacePrefix);
			if (strncmp($className, $namespacePrefix, $prefixLength) !== 0) {
				continue;
			}


			// This works for psr4
			$relativeClassName = substr($className, $prefixLength);
			$file = $directory . DIRECTORY_SEPARATOR
				. str_replace('\\', DIRECTORY_SEPARATOR, $relativeClassName) . '.php';
			if (file_exists($file)) {
				include_once $file;
				return;
			}

			// And this is for namespaces
			$file = $directory . DIRECTORY_SEPARATOR
				. str_replace('\\', DIRECTORY_SEPARATOR, $className) . '.php';
			if (file_exists($file)) {
				include_once $file;
				return;
			}
		}
	}

	/**
	 * Execute low level composer command through Application class
	 * @param string $command
	 * @param array<string,string|bool> $options
	 * @param null|string $package
	 * @return BufferedOutput
	 * @throws Exception
	 */
	protected function composer(string $command, array $options, ?string $package = null): BufferedOutput {
		$pluginDir = $this->getPluginDir();
		$cwdDir = getcwd() ?: __DIR__;
		// Change to the directory where the composer.json file is located
		chdir($pluginDir);

		// Instantiate the Composer Application
		$app = new Application();
		$app->setAutoExit(false);
		// $app->setCatchExceptions(true);

		// Build the input for the install command
		$args = array_merge(
			[
				'command' => $command,
			], $options
		);
		if ($package) {
			$args['packages'] = [$package];
		}
		$input = new ArrayInput($args);

		// Run the install command
		$output = new BufferedOutput();
		$resultCode = $app->run($input, $output);
		chdir($cwdDir);

		if ($resultCode !== 0) {
			// In case of error just print output in the debug mode
			Buddy::debug($output->fetch());
			throw new Exception(
				"Failed to install '$package'. Got exit code: $resultCode. "
				. 'Please, use debug mode and check logs.'
			);
		}

		return $output;
	}


	/**
	 * Get list of core plugin names
	 * @return array<array{full:string,short:string,version:string}>
	 * @throws Exception
	 */
	public function fetchCorePlugins(): array {
		// Register all predefined hooks for core plugins only for now
		$this->registerHooks();

		$plugins = [];
		$version = Buddy::getVersion();
		foreach (static::$corePlugins as $fullName) {
			$plugins[] = [
				'full' => $fullName,
				'short' => static::getShortName($fullName),
				'version' => $version,
			];
		}

		return $plugins;
	}

	/**
	 * Get list of external plugin names
	 * @return array<array{full:string,short:string,version:string}>
	 * @throws Exception
	 */
	public function fetchExtraPlugins(): array {
		$this->reload();

		return $this->getList();
	}

	/**
<<<<<<< HEAD
	 * Helper function to get external or core plugins
	 * @param string $path
	 * @return array<array{full:string,short:string,version:string}>
	 * @throws Exception
	 */
	public function fetchPlugins(string $path = ''): array {
		// Todo @Don Hardman should fix this method. It produces error:
		// Variable $pluggable might not be defined.


		$pluggable = $this;
		if (!$path) {
			$pluggable->reload();
		}

		return $pluggable->getList();
	}


	/**
=======
>>>>>>> ce27c805
	 * Register all hooks to known core plugins
	 * It's called on init phase once and keep updated on event emited from the plugin
	 * @return void
	 */
	protected function registerHooks(): void {
		foreach ($this->hooks as [$plugin, $hook, $fn]) {
			$prefix = $this->getClassNamespaceByFullName($plugin);
			$className = $prefix . 'Handler';
			$className::registerHook($hook, $fn);
		}
	}

	/**
	 * Set plugin dir, default we initialize from settings
	 * @param string $dir
	 * @return static
	 */
	public function setPluginDir(string $dir): static {
		$this->pluginDir = $dir;
		return $this;
	}

	/**
	 * Get current plugin dir
	 * @return string
	 */
	public function getPluginDir(): string {
		return $this->pluginDir;
	}

	/**
	 * Get path to the plugin dir where we install all of it
	 * @return string
	 * @throws Exception
	 */
	protected function findPluginDir(): string {
		$pluginDir = $this->settings->commonPluginDir;
		if (!$pluginDir) {
			throw new Exception('Failed to detect plugin dir to use');
		}
		$pluginDir = rtrim($pluginDir, DIRECTORY_SEPARATOR)
			. DIRECTORY_SEPARATOR
			. 'buddy-plugins'
		;

		if (!is_dir($pluginDir) && !mkdir($pluginDir, 0755, true)) {
			throw new Exception(
				$this->settings->commonPluginDir
				. 'is not writable.'
				. ' Ensure the user running searchd has proper permissions to access it.'
			);
		}

		return $pluginDir;
	}

	/**
	 * Get path to the composer.json of the plugins
	 * @return string
	 * @throws Exception
	 */
	protected function getPluginComposerFile(): string {
		$pluginDir = $this->getPluginDir();
		$composerFile = $pluginDir. DIRECTORY_SEPARATOR. 'composer.json';
		if (!file_exists($composerFile)) {
			file_put_contents($composerFile, '{"minimum-stability":"dev"}');
		}

		return $composerFile;
	}

	/**
	 * Get autoload file that generated by composer in plugin dir where
	 * we have all vendor packages installed with CREATE PLUGIN command
	 * @return string
	 * @throws Exception
	 */
	protected function getPSR4AutoloadFile(): string {
		$pluginDir = $this->getPluginDir();
		return $pluginDir
			. DIRECTORY_SEPARATOR
			. 'vendor'
			. DIRECTORY_SEPARATOR
			. 'composer'
			. DIRECTORY_SEPARATOR
			. 'autoload_psr4.php';
	}

	/**
	 * Get autoload file that generated by composer in plugin dir where
	 * we have all vendor packages installed with CREATE PLUGIN command
	 * @return string
	 * @throws Exception
	 */
	protected function getNSAutoloadFile(): string {
		$pluginDir = $this->getPluginDir();
		return $pluginDir
			. DIRECTORY_SEPARATOR
			. 'vendor'
			. DIRECTORY_SEPARATOR
			. 'composer'
			. DIRECTORY_SEPARATOR
			. 'autoload_namespaces.php';
	}

	/**
	 * Helper to get short name from the full qualitifed name of the plugin
	 * @param  string $fullName
	 * @return string
	 */
	protected static function getShortName(string $fullName): string {
		return substr(
			$fullName,
			strpos($fullName, static::PLUGIN_PREFIX)
				+ strlen(static::PLUGIN_PREFIX)
		);
	}
}<|MERGE_RESOLUTION|>--- conflicted
+++ resolved
@@ -373,29 +373,6 @@
 	}
 
 	/**
-<<<<<<< HEAD
-	 * Helper function to get external or core plugins
-	 * @param string $path
-	 * @return array<array{full:string,short:string,version:string}>
-	 * @throws Exception
-	 */
-	public function fetchPlugins(string $path = ''): array {
-		// Todo @Don Hardman should fix this method. It produces error:
-		// Variable $pluggable might not be defined.
-
-
-		$pluggable = $this;
-		if (!$path) {
-			$pluggable->reload();
-		}
-
-		return $pluggable->getList();
-	}
-
-
-	/**
-=======
->>>>>>> ce27c805
 	 * Register all hooks to known core plugins
 	 * It's called on init phase once and keep updated on event emited from the plugin
 	 * @return void
