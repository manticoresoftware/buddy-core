--- conflicted
+++ resolved
@@ -15,22 +15,15 @@
 use Swoole\Timer;
 
 abstract class BaseProcessor {
-<<<<<<< HEAD
-	const SYSTEM_METHODS = ['pause', 'resume'];
-=======
 	const SYSTEM_METHODS = ['pause', 'resume', 'shutdown'];
->>>>>>> f004550d
 
 	/** @var Process $process */
 	protected Process $process;
 	protected Client $client;
 	protected bool $isPaused = false;
 
-	/**
-	 * @param ?callable $initFn
-	 */
-	final public function __construct(?callable $initFn = null) {
-		$this->process = Process::create($this, $initFn);
+	final public function __construct() {
+		$this->process = Process::create($this);
 	}
 
 	/**
@@ -43,30 +36,13 @@
 		return $this;
 	}
 
-<<<<<<< HEAD
-=======
-	/**
-	 * Set the client to the current process namespace
-	 * @param Client $client
-	 * @return static
-	 */
-	final public function setClient(Client $client): static {
-		$this->client = $client;
-		return $this;
-	}
-
->>>>>>> f004550d
 	/**
 	 * Initialization step in case if it's required to run once on Buddy start
 	 * It returns timers to register
 	 * @return array<array{0:callable,1:int}>
 	 */
-<<<<<<< HEAD
-	public function start(): void {
-=======
 	public function start(): array {
 		return [];
->>>>>>> f004550d
 	}
 
 	/**
@@ -119,8 +95,6 @@
 	}
 
 	/**
-<<<<<<< HEAD
-=======
 	 * Shutdown the server from the loop
 	 * @return void
 	 */
@@ -130,7 +104,6 @@
 	}
 
 	/**
->>>>>>> f004550d
 	 * Add self-removable ticker to run periodicaly
 	 * Due to some limitations it should be called for methods
 	 * That returns true to remove and false when keep going
