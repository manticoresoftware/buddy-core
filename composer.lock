{
    "_readme": [
        "This file locks the dependencies of your project to a known state",
        "Read more about it at https://getcomposer.org/doc/01-basic-usage.md#installing-dependencies",
        "This file is @generated automatically"
    ],
    "content-hash": "255875d78b114ffb964be263d7cc24e0",
    "packages": [
        {
            "name": "composer/ca-bundle",
            "version": "dev-main",
            "source": {
                "type": "git",
                "url": "https://github.com/composer/ca-bundle.git",
                "reference": "0c5ccfcfea312b5c5a190a21ac5cef93f74baf99"
            },
            "dist": {
                "type": "zip",
                "url": "https://api.github.com/repos/composer/ca-bundle/zipball/0c5ccfcfea312b5c5a190a21ac5cef93f74baf99",
                "reference": "0c5ccfcfea312b5c5a190a21ac5cef93f74baf99",
                "shasum": ""
            },
            "require": {
                "ext-openssl": "*",
                "ext-pcre": "*",
                "php": "^7.2 || ^8.0"
            },
            "require-dev": {
                "phpstan/phpstan": "^1.10",
                "psr/log": "^1.0",
                "symfony/phpunit-bridge": "^4.2 || ^5",
                "symfony/process": "^4.0 || ^5.0 || ^6.0 || ^7.0"
            },
            "default-branch": true,
            "type": "library",
            "extra": {
                "branch-alias": {
                    "dev-main": "1.x-dev"
                }
            },
            "autoload": {
                "psr-4": {
                    "Composer\\CaBundle\\": "src"
                }
            },
            "notification-url": "https://packagist.org/downloads/",
            "license": [
                "MIT"
            ],
            "authors": [
                {
                    "name": "Jordi Boggiano",
                    "email": "j.boggiano@seld.be",
                    "homepage": "http://seld.be"
                }
            ],
            "description": "Lets you find a path to the system CA bundle, and includes a fallback to the Mozilla CA bundle.",
            "keywords": [
                "cabundle",
                "cacert",
                "certificate",
                "ssl",
                "tls"
            ],
            "support": {
                "irc": "irc://irc.freenode.org/composer",
                "issues": "https://github.com/composer/ca-bundle/issues",
                "source": "https://github.com/composer/ca-bundle/tree/1.5.0"
            },
            "funding": [
                {
                    "url": "https://packagist.com",
                    "type": "custom"
                },
                {
                    "url": "https://github.com/composer",
                    "type": "github"
                },
                {
                    "url": "https://tidelift.com/funding/github/packagist/composer/composer",
                    "type": "tidelift"
                }
            ],
            "time": "2024-03-15T14:00:32+00:00"
        },
        {
            "name": "composer/class-map-generator",
            "version": "dev-main",
            "source": {
                "type": "git",
                "url": "https://github.com/composer/class-map-generator.git",
                "reference": "8286a62d243312ed99b3eee20d5005c961adb311"
            },
            "dist": {
                "type": "zip",
                "url": "https://api.github.com/repos/composer/class-map-generator/zipball/8286a62d243312ed99b3eee20d5005c961adb311",
                "reference": "8286a62d243312ed99b3eee20d5005c961adb311",
                "shasum": ""
            },
            "require": {
                "composer/pcre": "^2.1 || ^3.1",
                "php": "^7.2 || ^8.0",
                "symfony/finder": "^4.4 || ^5.3 || ^6 || ^7"
            },
            "require-dev": {
                "phpstan/phpstan": "^1.6",
                "phpstan/phpstan-deprecation-rules": "^1",
                "phpstan/phpstan-phpunit": "^1",
                "phpstan/phpstan-strict-rules": "^1.1",
                "symfony/filesystem": "^5.4 || ^6",
                "symfony/phpunit-bridge": "^5"
            },
            "default-branch": true,
            "type": "library",
            "extra": {
                "branch-alias": {
                    "dev-main": "1.x-dev"
                }
            },
            "autoload": {
                "psr-4": {
                    "Composer\\ClassMapGenerator\\": "src"
                }
            },
            "notification-url": "https://packagist.org/downloads/",
            "license": [
                "MIT"
            ],
            "authors": [
                {
                    "name": "Jordi Boggiano",
                    "email": "j.boggiano@seld.be",
                    "homepage": "https://seld.be"
                }
            ],
            "description": "Utilities to scan PHP code and generate class maps.",
            "keywords": [
                "classmap"
            ],
            "support": {
                "issues": "https://github.com/composer/class-map-generator/issues",
                "source": "https://github.com/composer/class-map-generator/tree/1.1.1"
            },
            "funding": [
                {
                    "url": "https://packagist.com",
                    "type": "custom"
                },
                {
                    "url": "https://github.com/composer",
                    "type": "github"
                },
                {
                    "url": "https://tidelift.com/funding/github/packagist/composer/composer",
                    "type": "tidelift"
                }
            ],
            "time": "2024-03-15T12:53:41+00:00"
        },
        {
            "name": "composer/composer",
            "version": "dev-main",
            "source": {
                "type": "git",
                "url": "https://github.com/composer/composer.git",
                "reference": "c5ff69ed584449de3dbd01ecc0c145d80fa51fd2"
            },
            "dist": {
                "type": "zip",
                "url": "https://api.github.com/repos/composer/composer/zipball/c5ff69ed584449de3dbd01ecc0c145d80fa51fd2",
                "reference": "c5ff69ed584449de3dbd01ecc0c145d80fa51fd2",
                "shasum": ""
            },
            "require": {
                "composer/ca-bundle": "^1.0",
                "composer/class-map-generator": "^1.0",
                "composer/metadata-minifier": "^1.0",
                "composer/pcre": "^2.1 || ^3.1",
                "composer/semver": "^3.2.5",
                "composer/spdx-licenses": "^1.5.7",
                "composer/xdebug-handler": "^2.0.2 || ^3.0.3",
                "justinrainbow/json-schema": "^5.2.11",
                "php": "^7.2.5 || ^8.0",
                "psr/log": "^1.0 || ^2.0 || ^3.0",
                "react/promise": "^2.8 || ^3",
                "seld/jsonlint": "^1.4",
                "seld/phar-utils": "^1.2",
                "seld/signal-handler": "^2.0",
                "symfony/console": "^5.4.11 || ^6.0.11 || ^7",
                "symfony/filesystem": "^5.4 || ^6.0 || ^7",
                "symfony/finder": "^5.4 || ^6.0 || ^7",
                "symfony/polyfill-php73": "^1.24",
                "symfony/polyfill-php80": "^1.24",
                "symfony/polyfill-php81": "^1.24",
                "symfony/process": "^5.4 || ^6.0 || ^7"
            },
            "require-dev": {
                "phpstan/phpstan": "^1.9.3",
                "phpstan/phpstan-deprecation-rules": "^1",
                "phpstan/phpstan-phpunit": "^1.0",
                "phpstan/phpstan-strict-rules": "^1",
                "phpstan/phpstan-symfony": "^1.2.10",
                "symfony/phpunit-bridge": "^6.4.1 || ^7.0.1"
            },
            "suggest": {
                "ext-openssl": "Enabling the openssl extension allows you to access https URLs for repositories and packages",
                "ext-zip": "Enabling the zip extension allows you to unzip archives",
                "ext-zlib": "Allow gzip compression of HTTP requests"
            },
            "default-branch": true,
            "bin": [
                "bin/composer"
            ],
            "type": "library",
            "extra": {
                "branch-alias": {
                    "dev-main": "2.7-dev"
                },
                "phpstan": {
                    "includes": [
                        "phpstan/rules.neon"
                    ]
                }
            },
            "autoload": {
                "psr-4": {
                    "Composer\\": "src/Composer/"
                }
            },
            "notification-url": "https://packagist.org/downloads/",
            "license": [
                "MIT"
            ],
            "authors": [
                {
                    "name": "Nils Adermann",
                    "email": "naderman@naderman.de",
                    "homepage": "https://www.naderman.de"
                },
                {
                    "name": "Jordi Boggiano",
                    "email": "j.boggiano@seld.be",
                    "homepage": "https://seld.be"
                }
            ],
            "description": "Composer helps you declare, manage and install dependencies of PHP projects. It ensures you have the right stack everywhere.",
            "homepage": "https://getcomposer.org/",
            "keywords": [
                "autoload",
                "dependency",
                "package"
            ],
            "support": {
                "irc": "ircs://irc.libera.chat:6697/composer",
                "issues": "https://github.com/composer/composer/issues",
                "security": "https://github.com/composer/composer/security/policy",
                "source": "https://github.com/composer/composer/tree/main"
            },
            "funding": [
                {
                    "url": "https://packagist.com",
                    "type": "custom"
                },
                {
                    "url": "https://github.com/composer",
                    "type": "github"
                },
                {
                    "url": "https://tidelift.com/funding/github/packagist/composer/composer",
                    "type": "tidelift"
                }
            ],
            "time": "2024-04-03T09:05:07+00:00"
        },
        {
            "name": "composer/metadata-minifier",
            "version": "dev-main",
            "source": {
                "type": "git",
                "url": "https://github.com/composer/metadata-minifier.git",
                "reference": "c549d23829536f0d0e984aaabbf02af91f443207"
            },
            "dist": {
                "type": "zip",
                "url": "https://api.github.com/repos/composer/metadata-minifier/zipball/c549d23829536f0d0e984aaabbf02af91f443207",
                "reference": "c549d23829536f0d0e984aaabbf02af91f443207",
                "shasum": ""
            },
            "require": {
                "php": "^5.3.2 || ^7.0 || ^8.0"
            },
            "require-dev": {
                "composer/composer": "^2",
                "phpstan/phpstan": "^0.12.55",
                "symfony/phpunit-bridge": "^4.2 || ^5"
            },
            "default-branch": true,
            "type": "library",
            "extra": {
                "branch-alias": {
                    "dev-main": "1.x-dev"
                }
            },
            "autoload": {
                "psr-4": {
                    "Composer\\MetadataMinifier\\": "src"
                }
            },
            "notification-url": "https://packagist.org/downloads/",
            "license": [
                "MIT"
            ],
            "authors": [
                {
                    "name": "Jordi Boggiano",
                    "email": "j.boggiano@seld.be",
                    "homepage": "http://seld.be"
                }
            ],
            "description": "Small utility library that handles metadata minification and expansion.",
            "keywords": [
                "composer",
                "compression"
            ],
            "support": {
                "issues": "https://github.com/composer/metadata-minifier/issues",
                "source": "https://github.com/composer/metadata-minifier/tree/1.0.0"
            },
            "funding": [
                {
                    "url": "https://packagist.com",
                    "type": "custom"
                },
                {
                    "url": "https://github.com/composer",
                    "type": "github"
                },
                {
                    "url": "https://tidelift.com/funding/github/packagist/composer/composer",
                    "type": "tidelift"
                }
            ],
            "time": "2021-04-07T13:37:33+00:00"
        },
        {
            "name": "composer/pcre",
            "version": "dev-main",
            "source": {
                "type": "git",
                "url": "https://github.com/composer/pcre.git",
                "reference": "5b16e25a5355f1f3afdfc2f954a0a80aec4826a8"
            },
            "dist": {
                "type": "zip",
                "url": "https://api.github.com/repos/composer/pcre/zipball/5b16e25a5355f1f3afdfc2f954a0a80aec4826a8",
                "reference": "5b16e25a5355f1f3afdfc2f954a0a80aec4826a8",
                "shasum": ""
            },
            "require": {
                "php": "^7.4 || ^8.0"
            },
            "require-dev": {
                "phpstan/phpstan": "^1.3",
                "phpstan/phpstan-strict-rules": "^1.1",
                "symfony/phpunit-bridge": "^5"
            },
            "default-branch": true,
            "type": "library",
            "extra": {
                "branch-alias": {
                    "dev-main": "3.x-dev"
                }
            },
            "autoload": {
                "psr-4": {
                    "Composer\\Pcre\\": "src"
                }
            },
            "notification-url": "https://packagist.org/downloads/",
            "license": [
                "MIT"
            ],
            "authors": [
                {
                    "name": "Jordi Boggiano",
                    "email": "j.boggiano@seld.be",
                    "homepage": "http://seld.be"
                }
            ],
            "description": "PCRE wrapping library that offers type-safe preg_* replacements.",
            "keywords": [
                "PCRE",
                "preg",
                "regex",
                "regular expression"
            ],
            "support": {
                "issues": "https://github.com/composer/pcre/issues",
                "source": "https://github.com/composer/pcre/tree/3.1.3"
            },
            "funding": [
                {
                    "url": "https://packagist.com",
                    "type": "custom"
                },
                {
                    "url": "https://github.com/composer",
                    "type": "github"
                },
                {
                    "url": "https://tidelift.com/funding/github/packagist/composer/composer",
                    "type": "tidelift"
                }
            ],
            "time": "2024-03-19T10:26:25+00:00"
        },
        {
            "name": "composer/semver",
            "version": "dev-main",
            "source": {
                "type": "git",
                "url": "https://github.com/composer/semver.git",
                "reference": "1d09200268e7d1052ded8e5da9c73c96a63d18f5"
            },
            "dist": {
                "type": "zip",
                "url": "https://api.github.com/repos/composer/semver/zipball/1d09200268e7d1052ded8e5da9c73c96a63d18f5",
                "reference": "1d09200268e7d1052ded8e5da9c73c96a63d18f5",
                "shasum": ""
            },
            "require": {
                "php": "^5.3.2 || ^7.0 || ^8.0"
            },
            "require-dev": {
                "phpstan/phpstan": "^1.4",
                "symfony/phpunit-bridge": "^4.2 || ^5"
            },
            "default-branch": true,
            "type": "library",
            "extra": {
                "branch-alias": {
                    "dev-main": "3.x-dev"
                }
            },
            "autoload": {
                "psr-4": {
                    "Composer\\Semver\\": "src"
                }
            },
            "notification-url": "https://packagist.org/downloads/",
            "license": [
                "MIT"
            ],
            "authors": [
                {
                    "name": "Nils Adermann",
                    "email": "naderman@naderman.de",
                    "homepage": "http://www.naderman.de"
                },
                {
                    "name": "Jordi Boggiano",
                    "email": "j.boggiano@seld.be",
                    "homepage": "http://seld.be"
                },
                {
                    "name": "Rob Bast",
                    "email": "rob.bast@gmail.com",
                    "homepage": "http://robbast.nl"
                }
            ],
            "description": "Semver library that offers utilities, version constraint parsing and validation.",
            "keywords": [
                "semantic",
                "semver",
                "validation",
                "versioning"
            ],
            "support": {
                "irc": "ircs://irc.libera.chat:6697/composer",
                "issues": "https://github.com/composer/semver/issues",
                "source": "https://github.com/composer/semver/tree/main"
            },
            "funding": [
                {
                    "url": "https://packagist.com",
                    "type": "custom"
                },
                {
                    "url": "https://github.com/composer",
                    "type": "github"
                },
                {
                    "url": "https://tidelift.com/funding/github/packagist/composer/composer",
                    "type": "tidelift"
                }
            ],
            "time": "2023-08-31T12:20:31+00:00"
        },
        {
            "name": "composer/spdx-licenses",
            "version": "dev-main",
            "source": {
                "type": "git",
                "url": "https://github.com/composer/spdx-licenses.git",
                "reference": "9befc2a0c2b0a1e08712b60f700596b17ed14368"
            },
            "dist": {
                "type": "zip",
                "url": "https://api.github.com/repos/composer/spdx-licenses/zipball/9befc2a0c2b0a1e08712b60f700596b17ed14368",
                "reference": "9befc2a0c2b0a1e08712b60f700596b17ed14368",
                "shasum": ""
            },
            "require": {
                "php": "^5.3.2 || ^7.0 || ^8.0"
            },
            "require-dev": {
                "phpstan/phpstan": "^0.12.55",
                "symfony/phpunit-bridge": "^4.2 || ^5"
            },
            "default-branch": true,
            "type": "library",
            "extra": {
                "branch-alias": {
                    "dev-main": "1.x-dev"
                }
            },
            "autoload": {
                "psr-4": {
                    "Composer\\Spdx\\": "src"
                }
            },
            "notification-url": "https://packagist.org/downloads/",
            "license": [
                "MIT"
            ],
            "authors": [
                {
                    "name": "Nils Adermann",
                    "email": "naderman@naderman.de",
                    "homepage": "http://www.naderman.de"
                },
                {
                    "name": "Jordi Boggiano",
                    "email": "j.boggiano@seld.be",
                    "homepage": "http://seld.be"
                },
                {
                    "name": "Rob Bast",
                    "email": "rob.bast@gmail.com",
                    "homepage": "http://robbast.nl"
                }
            ],
            "description": "SPDX licenses list and validation library.",
            "keywords": [
                "license",
                "spdx",
                "validator"
            ],
            "support": {
                "irc": "ircs://irc.libera.chat:6697/composer",
                "issues": "https://github.com/composer/spdx-licenses/issues",
                "source": "https://github.com/composer/spdx-licenses/tree/main"
            },
            "funding": [
                {
                    "url": "https://packagist.com",
                    "type": "custom"
                },
                {
                    "url": "https://github.com/composer",
                    "type": "github"
                },
                {
                    "url": "https://tidelift.com/funding/github/packagist/composer/composer",
                    "type": "tidelift"
                }
            ],
            "time": "2023-11-20T07:47:23+00:00"
        },
        {
            "name": "composer/xdebug-handler",
            "version": "3.0.4",
            "source": {
                "type": "git",
                "url": "https://github.com/composer/xdebug-handler.git",
                "reference": "4f988f8fdf580d53bdb2d1278fe93d1ed5462255"
            },
            "dist": {
                "type": "zip",
                "url": "https://api.github.com/repos/composer/xdebug-handler/zipball/4f988f8fdf580d53bdb2d1278fe93d1ed5462255",
                "reference": "4f988f8fdf580d53bdb2d1278fe93d1ed5462255",
                "shasum": ""
            },
            "require": {
                "composer/pcre": "^1 || ^2 || ^3",
                "php": "^7.2.5 || ^8.0",
                "psr/log": "^1 || ^2 || ^3"
            },
            "require-dev": {
                "phpstan/phpstan": "^1.0",
                "phpstan/phpstan-strict-rules": "^1.1",
                "phpunit/phpunit": "^8.5 || ^9.6 || ^10.5"
            },
            "type": "library",
            "autoload": {
                "psr-4": {
                    "Composer\\XdebugHandler\\": "src"
                }
            },
            "notification-url": "https://packagist.org/downloads/",
            "license": [
                "MIT"
            ],
            "authors": [
                {
                    "name": "John Stevenson",
                    "email": "john-stevenson@blueyonder.co.uk"
                }
            ],
            "description": "Restarts a process without Xdebug.",
            "keywords": [
                "Xdebug",
                "performance"
            ],
            "support": {
                "irc": "ircs://irc.libera.chat:6697/composer",
                "issues": "https://github.com/composer/xdebug-handler/issues",
                "source": "https://github.com/composer/xdebug-handler/tree/3.0.4"
            },
            "funding": [
                {
                    "url": "https://packagist.com",
                    "type": "custom"
                },
                {
                    "url": "https://github.com/composer",
                    "type": "github"
                },
                {
                    "url": "https://tidelift.com/funding/github/packagist/composer/composer",
                    "type": "tidelift"
                }
            ],
            "time": "2024-03-26T18:29:49+00:00"
        },
        {
            "name": "justinrainbow/json-schema",
            "version": "5.x-dev",
            "source": {
                "type": "git",
                "url": "https://github.com/justinrainbow/json-schema.git",
                "reference": "fbbe7e5d79f618997bc3332a6f49246036c45793"
            },
            "dist": {
                "type": "zip",
                "url": "https://api.github.com/repos/justinrainbow/json-schema/zipball/fbbe7e5d79f618997bc3332a6f49246036c45793",
                "reference": "fbbe7e5d79f618997bc3332a6f49246036c45793",
                "shasum": ""
            },
            "require": {
                "php": ">=5.3.3"
            },
            "require-dev": {
                "friendsofphp/php-cs-fixer": "~2.2.20||~2.15.1",
                "json-schema/json-schema-test-suite": "1.2.0",
                "phpunit/phpunit": "^4.8.35"
            },
            "bin": [
                "bin/validate-json"
            ],
            "type": "library",
            "extra": {
                "branch-alias": {
                    "dev-master": "5.0.x-dev"
                }
            },
            "autoload": {
                "psr-4": {
                    "JsonSchema\\": "src/JsonSchema/"
                }
            },
            "notification-url": "https://packagist.org/downloads/",
            "license": [
                "MIT"
            ],
            "authors": [
                {
                    "name": "Bruno Prieto Reis",
                    "email": "bruno.p.reis@gmail.com"
                },
                {
                    "name": "Justin Rainbow",
                    "email": "justin.rainbow@gmail.com"
                },
                {
                    "name": "Igor Wiedler",
                    "email": "igor@wiedler.ch"
                },
                {
                    "name": "Robert Schönthal",
                    "email": "seroscho@googlemail.com"
                }
            ],
            "description": "A library to validate a json schema.",
            "homepage": "https://github.com/justinrainbow/json-schema",
            "keywords": [
                "json",
                "schema"
            ],
            "support": {
                "issues": "https://github.com/justinrainbow/json-schema/issues",
                "source": "https://github.com/justinrainbow/json-schema/tree/v5.2.13"
            },
            "time": "2023-09-26T02:20:38+00:00"
        },
        {
            "name": "manticoresoftware/php-sql-parser",
            "version": "v4.6.0-patch5",
            "source": {
                "type": "git",
                "url": "https://github.com/manticoresoftware/PHP-SQL-Parser.git",
                "reference": "207ed7bb9bdb7bbd96c71fa44c301f051c965e72"
            },
            "dist": {
                "type": "zip",
                "url": "https://api.github.com/repos/manticoresoftware/PHP-SQL-Parser/zipball/207ed7bb9bdb7bbd96c71fa44c301f051c965e72",
                "reference": "207ed7bb9bdb7bbd96c71fa44c301f051c965e72",
                "shasum": ""
            },
            "require": {
                "php": ">=5.3.2"
            },
            "require-dev": {
                "analog/analog": "^1.0.6",
                "phpunit/phpunit": "^9.5.13",
                "squizlabs/php_codesniffer": "^2.8.1"
            },
            "type": "library",
            "autoload": {
                "psr-0": {
                    "PHPSQLParser\\": "src/"
                }
            },
            "notification-url": "https://packagist.org/downloads/",
            "license": [
                "BSD-3-Clause"
            ],
            "authors": [
                {
                    "name": "Justin Swanhart",
                    "email": "greenlion@gmail.com",
                    "homepage": "http://code.google.com/u/greenlion@gmail.com/",
                    "role": "Owner"
                },
                {
                    "name": "André Rothe",
                    "email": "phosco@gmx.de",
                    "homepage": "https://www.phosco.info",
                    "role": "Committer"
                }
            ],
            "description": "A pure PHP SQL (non validating) parser w/ focus on MySQL dialect of SQL",
            "homepage": "https://github.com/greenlion/PHP-SQL-Parser",
            "keywords": [
                "creator",
                "mysql",
                "parser",
                "sql"
            ],
            "support": {
                "issues": "https://github.com/greenlion/PHP-SQL-Parser/issues",
                "source": "https://github.com/greenlion/PHP-SQL-Parser"
            },
            "time": "2024-04-04T14:47:19+00:00"
        },
        {
            "name": "php-ds/php-ds",
            "version": "v1.5.0",
            "source": {
                "type": "git",
                "url": "https://github.com/php-ds/polyfill.git",
                "reference": "7b2c5f1843466d50769a0682ce6fa9ddaaa99cb4"
            },
            "dist": {
                "type": "zip",
                "url": "https://api.github.com/repos/php-ds/polyfill/zipball/7b2c5f1843466d50769a0682ce6fa9ddaaa99cb4",
                "reference": "7b2c5f1843466d50769a0682ce6fa9ddaaa99cb4",
                "shasum": ""
            },
            "require": {
                "ext-json": "*",
                "php": ">=7.0"
            },
            "provide": {
                "ext-ds": "1.5.0"
            },
            "require-dev": {
                "php-ds/tests": "^1.5"
            },
            "suggest": {
                "ext-ds": "to improve performance and reduce memory usage"
            },
            "type": "library",
            "autoload": {
                "psr-4": {
                    "Ds\\": "src"
                }
            },
            "notification-url": "https://packagist.org/downloads/",
            "license": [
                "MIT"
            ],
            "authors": [
                {
                    "name": "Rudi Theunissen",
                    "email": "rudolf.theunissen@gmail.com"
                }
            ],
            "keywords": [
                "data structures",
                "ds",
                "php",
                "polyfill"
            ],
            "support": {
                "issues": "https://github.com/php-ds/polyfill/issues",
                "source": "https://github.com/php-ds/polyfill/tree/v1.5.0"
            },
            "time": "2023-12-19T16:52:21+00:00"
        },
        {
            "name": "psr/container",
            "version": "dev-master",
            "source": {
                "type": "git",
                "url": "https://github.com/php-fig/container.git",
                "reference": "707984727bd5b2b670e59559d3ed2500240cf875"
            },
            "dist": {
                "type": "zip",
                "url": "https://api.github.com/repos/php-fig/container/zipball/707984727bd5b2b670e59559d3ed2500240cf875",
                "reference": "707984727bd5b2b670e59559d3ed2500240cf875",
                "shasum": ""
            },
            "require": {
                "php": ">=7.4.0"
            },
            "default-branch": true,
            "type": "library",
            "extra": {
                "branch-alias": {
                    "dev-master": "2.0.x-dev"
                }
            },
            "autoload": {
                "psr-4": {
                    "Psr\\Container\\": "src/"
                }
            },
            "notification-url": "https://packagist.org/downloads/",
            "license": [
                "MIT"
            ],
            "authors": [
                {
                    "name": "PHP-FIG",
                    "homepage": "https://www.php-fig.org/"
                }
            ],
            "description": "Common Container Interface (PHP FIG PSR-11)",
            "homepage": "https://github.com/php-fig/container",
            "keywords": [
                "PSR-11",
                "container",
                "container-interface",
                "container-interop",
                "psr"
            ],
            "support": {
                "issues": "https://github.com/php-fig/container/issues",
                "source": "https://github.com/php-fig/container"
            },
            "time": "2023-09-22T11:11:30+00:00"
        },
        {
            "name": "psr/log",
            "version": "dev-master",
            "source": {
                "type": "git",
                "url": "https://github.com/php-fig/log.git",
                "reference": "fe5ea303b0887d5caefd3d431c3e61ad47037001"
            },
            "dist": {
                "type": "zip",
                "url": "https://api.github.com/repos/php-fig/log/zipball/fe5ea303b0887d5caefd3d431c3e61ad47037001",
                "reference": "fe5ea303b0887d5caefd3d431c3e61ad47037001",
                "shasum": ""
            },
            "require": {
                "php": ">=8.0.0"
            },
            "default-branch": true,
            "type": "library",
            "extra": {
                "branch-alias": {
                    "dev-master": "3.x-dev"
                }
            },
            "autoload": {
                "psr-4": {
                    "Psr\\Log\\": "src"
                }
            },
            "notification-url": "https://packagist.org/downloads/",
            "license": [
                "MIT"
            ],
            "authors": [
                {
                    "name": "PHP-FIG",
                    "homepage": "https://www.php-fig.org/"
                }
            ],
            "description": "Common interface for logging libraries",
            "homepage": "https://github.com/php-fig/log",
            "keywords": [
                "log",
                "psr",
                "psr-3"
            ],
            "support": {
                "source": "https://github.com/php-fig/log/tree/3.0.0"
            },
            "time": "2021-07-14T16:46:02+00:00"
        },
        {
            "name": "react/promise",
            "version": "3.x-dev",
            "source": {
                "type": "git",
                "url": "https://github.com/reactphp/promise.git",
                "reference": "e563d55d1641de1dea9f5e84f3cccc66d2bfe02c"
            },
            "dist": {
                "type": "zip",
                "url": "https://api.github.com/repos/reactphp/promise/zipball/e563d55d1641de1dea9f5e84f3cccc66d2bfe02c",
                "reference": "e563d55d1641de1dea9f5e84f3cccc66d2bfe02c",
                "shasum": ""
            },
            "require": {
                "php": ">=7.1.0"
            },
            "require-dev": {
                "phpstan/phpstan": "1.10.39 || 1.4.10",
                "phpunit/phpunit": "^9.6 || ^7.5"
            },
            "default-branch": true,
            "type": "library",
            "autoload": {
                "files": [
                    "src/functions_include.php"
                ],
                "psr-4": {
                    "React\\Promise\\": "src/"
                }
            },
            "notification-url": "https://packagist.org/downloads/",
            "license": [
                "MIT"
            ],
            "authors": [
                {
                    "name": "Jan Sorgalla",
                    "email": "jsorgalla@gmail.com",
                    "homepage": "https://sorgalla.com/"
                },
                {
                    "name": "Christian Lück",
                    "email": "christian@clue.engineering",
                    "homepage": "https://clue.engineering/"
                },
                {
                    "name": "Cees-Jan Kiewiet",
                    "email": "reactphp@ceesjankiewiet.nl",
                    "homepage": "https://wyrihaximus.net/"
                },
                {
                    "name": "Chris Boden",
                    "email": "cboden@gmail.com",
                    "homepage": "https://cboden.dev/"
                }
            ],
            "description": "A lightweight implementation of CommonJS Promises/A for PHP",
            "keywords": [
                "promise",
                "promises"
            ],
            "support": {
                "issues": "https://github.com/reactphp/promise/issues",
                "source": "https://github.com/reactphp/promise/tree/v3.1.0"
            },
            "funding": [
                {
                    "url": "https://opencollective.com/reactphp",
                    "type": "open_collective"
                }
            ],
            "time": "2023-11-16T16:21:57+00:00"
        },
        {
            "name": "seld/jsonlint",
            "version": "1.10.2",
            "source": {
                "type": "git",
                "url": "https://github.com/Seldaek/jsonlint.git",
                "reference": "9bb7db07b5d66d90f6ebf542f09fc67d800e5259"
            },
            "dist": {
                "type": "zip",
                "url": "https://api.github.com/repos/Seldaek/jsonlint/zipball/9bb7db07b5d66d90f6ebf542f09fc67d800e5259",
                "reference": "9bb7db07b5d66d90f6ebf542f09fc67d800e5259",
                "shasum": ""
            },
            "require": {
                "php": "^5.3 || ^7.0 || ^8.0"
            },
            "require-dev": {
                "phpstan/phpstan": "^1.5",
                "phpunit/phpunit": "^4.8.35 || ^5.7 || ^6.0 || ^8.5.13"
            },
            "bin": [
                "bin/jsonlint"
            ],
            "type": "library",
            "autoload": {
                "psr-4": {
                    "Seld\\JsonLint\\": "src/Seld/JsonLint/"
                }
            },
            "notification-url": "https://packagist.org/downloads/",
            "license": [
                "MIT"
            ],
            "authors": [
                {
                    "name": "Jordi Boggiano",
                    "email": "j.boggiano@seld.be",
                    "homepage": "https://seld.be"
                }
            ],
            "description": "JSON Linter",
            "keywords": [
                "json",
                "linter",
                "parser",
                "validator"
            ],
            "support": {
                "issues": "https://github.com/Seldaek/jsonlint/issues",
                "source": "https://github.com/Seldaek/jsonlint/tree/1.10.2"
            },
            "funding": [
                {
                    "url": "https://github.com/Seldaek",
                    "type": "github"
                },
                {
                    "url": "https://tidelift.com/funding/github/packagist/seld/jsonlint",
                    "type": "tidelift"
                }
            ],
            "time": "2024-02-07T12:57:50+00:00"
        },
        {
            "name": "seld/phar-utils",
            "version": "1.2.1",
            "source": {
                "type": "git",
                "url": "https://github.com/Seldaek/phar-utils.git",
                "reference": "ea2f4014f163c1be4c601b9b7bd6af81ba8d701c"
            },
            "dist": {
                "type": "zip",
                "url": "https://api.github.com/repos/Seldaek/phar-utils/zipball/ea2f4014f163c1be4c601b9b7bd6af81ba8d701c",
                "reference": "ea2f4014f163c1be4c601b9b7bd6af81ba8d701c",
                "shasum": ""
            },
            "require": {
                "php": ">=5.3"
            },
            "type": "library",
            "extra": {
                "branch-alias": {
                    "dev-master": "1.x-dev"
                }
            },
            "autoload": {
                "psr-4": {
                    "Seld\\PharUtils\\": "src/"
                }
            },
            "notification-url": "https://packagist.org/downloads/",
            "license": [
                "MIT"
            ],
            "authors": [
                {
                    "name": "Jordi Boggiano",
                    "email": "j.boggiano@seld.be"
                }
            ],
            "description": "PHAR file format utilities, for when PHP phars you up",
            "keywords": [
                "phar"
            ],
            "support": {
                "issues": "https://github.com/Seldaek/phar-utils/issues",
                "source": "https://github.com/Seldaek/phar-utils/tree/1.2.1"
            },
            "time": "2022-08-31T10:31:18+00:00"
        },
        {
            "name": "seld/signal-handler",
            "version": "dev-main",
            "source": {
                "type": "git",
                "url": "https://github.com/Seldaek/signal-handler.git",
                "reference": "04a6112e883ad76c0ada8e4a9f7520bbfdb6bb98"
            },
            "dist": {
                "type": "zip",
                "url": "https://api.github.com/repos/Seldaek/signal-handler/zipball/04a6112e883ad76c0ada8e4a9f7520bbfdb6bb98",
                "reference": "04a6112e883ad76c0ada8e4a9f7520bbfdb6bb98",
                "shasum": ""
            },
            "require": {
                "php": ">=7.2.0"
            },
            "require-dev": {
                "phpstan/phpstan": "^1",
                "phpstan/phpstan-deprecation-rules": "^1.0",
                "phpstan/phpstan-phpunit": "^1",
                "phpstan/phpstan-strict-rules": "^1.3",
                "phpunit/phpunit": "^7.5.20 || ^8.5.23",
                "psr/log": "^1 || ^2 || ^3"
            },
            "default-branch": true,
            "type": "library",
            "extra": {
                "branch-alias": {
                    "dev-main": "2.x-dev"
                }
            },
            "autoload": {
                "psr-4": {
                    "Seld\\Signal\\": "src/"
                }
            },
            "notification-url": "https://packagist.org/downloads/",
            "license": [
                "MIT"
            ],
            "authors": [
                {
                    "name": "Jordi Boggiano",
                    "email": "j.boggiano@seld.be",
                    "homepage": "http://seld.be"
                }
            ],
            "description": "Simple unix signal handler that silently fails where signals are not supported for easy cross-platform development",
            "keywords": [
                "posix",
                "sigint",
                "signal",
                "sigterm",
                "unix"
            ],
            "support": {
                "issues": "https://github.com/Seldaek/signal-handler/issues",
                "source": "https://github.com/Seldaek/signal-handler/tree/2.0.2"
            },
            "time": "2023-09-03T09:24:00+00:00"
        },
        {
            "name": "symfony/console",
            "version": "6.4.x-dev",
            "source": {
                "type": "git",
                "url": "https://github.com/symfony/console.git",
<<<<<<< HEAD
                "reference": "ae650d8a8a750122da21300c2a37d80511001559"
            },
            "dist": {
                "type": "zip",
                "url": "https://api.github.com/repos/symfony/console/zipball/ae650d8a8a750122da21300c2a37d80511001559",
                "reference": "ae650d8a8a750122da21300c2a37d80511001559",
=======
                "reference": "a2708a5da5c87d1d0d52937bdeac625df659e11f"
            },
            "dist": {
                "type": "zip",
                "url": "https://api.github.com/repos/symfony/console/zipball/a2708a5da5c87d1d0d52937bdeac625df659e11f",
                "reference": "a2708a5da5c87d1d0d52937bdeac625df659e11f",
>>>>>>> 3fb7e043
                "shasum": ""
            },
            "require": {
                "php": ">=8.1",
                "symfony/deprecation-contracts": "^2.5|^3",
                "symfony/polyfill-mbstring": "~1.0",
                "symfony/service-contracts": "^2.5|^3",
                "symfony/string": "^5.4|^6.0|^7.0"
            },
            "conflict": {
                "symfony/dependency-injection": "<5.4",
                "symfony/dotenv": "<5.4",
                "symfony/event-dispatcher": "<5.4",
                "symfony/lock": "<5.4",
                "symfony/process": "<5.4"
            },
            "provide": {
                "psr/log-implementation": "1.0|2.0|3.0"
            },
            "require-dev": {
                "psr/log": "^1|^2|^3",
                "symfony/config": "^5.4|^6.0|^7.0",
                "symfony/dependency-injection": "^5.4|^6.0|^7.0",
                "symfony/event-dispatcher": "^5.4|^6.0|^7.0",
                "symfony/http-foundation": "^6.4|^7.0",
                "symfony/http-kernel": "^6.4|^7.0",
                "symfony/lock": "^5.4|^6.0|^7.0",
                "symfony/messenger": "^5.4|^6.0|^7.0",
                "symfony/process": "^5.4|^6.0|^7.0",
                "symfony/stopwatch": "^5.4|^6.0|^7.0",
                "symfony/var-dumper": "^5.4|^6.0|^7.0"
            },
            "type": "library",
            "autoload": {
                "psr-4": {
                    "Symfony\\Component\\Console\\": ""
                },
                "exclude-from-classmap": [
                    "/Tests/"
                ]
            },
            "notification-url": "https://packagist.org/downloads/",
            "license": [
                "MIT"
            ],
            "authors": [
                {
                    "name": "Fabien Potencier",
                    "email": "fabien@symfony.com"
                },
                {
                    "name": "Symfony Community",
                    "homepage": "https://symfony.com/contributors"
                }
            ],
            "description": "Eases the creation of beautiful and testable command line interfaces",
            "homepage": "https://symfony.com",
            "keywords": [
                "cli",
                "command-line",
                "console",
                "terminal"
            ],
            "support": {
                "source": "https://github.com/symfony/console/tree/6.4"
            },
            "funding": [
                {
                    "url": "https://symfony.com/sponsor",
                    "type": "custom"
                },
                {
                    "url": "https://github.com/fabpot",
                    "type": "github"
                },
                {
                    "url": "https://tidelift.com/funding/github/packagist/symfony/symfony",
                    "type": "tidelift"
                }
            ],
<<<<<<< HEAD
            "time": "2024-04-03T14:21:08+00:00"
=======
            "time": "2024-03-29T19:07:53+00:00"
>>>>>>> 3fb7e043
        },
        {
            "name": "symfony/dependency-injection",
            "version": "6.4.x-dev",
            "source": {
                "type": "git",
                "url": "https://github.com/symfony/dependency-injection.git",
                "reference": "31417777509923b22de5c6fb6b3ffcdebde37cb5"
            },
            "dist": {
                "type": "zip",
                "url": "https://api.github.com/repos/symfony/dependency-injection/zipball/31417777509923b22de5c6fb6b3ffcdebde37cb5",
                "reference": "31417777509923b22de5c6fb6b3ffcdebde37cb5",
                "shasum": ""
            },
            "require": {
                "php": ">=8.1",
                "psr/container": "^1.1|^2.0",
                "symfony/deprecation-contracts": "^2.5|^3",
                "symfony/service-contracts": "^2.5|^3.0",
                "symfony/var-exporter": "^6.2.10|^7.0"
            },
            "conflict": {
                "ext-psr": "<1.1|>=2",
                "symfony/config": "<6.1",
                "symfony/finder": "<5.4",
                "symfony/proxy-manager-bridge": "<6.3",
                "symfony/yaml": "<5.4"
            },
            "provide": {
                "psr/container-implementation": "1.1|2.0",
                "symfony/service-implementation": "1.1|2.0|3.0"
            },
            "require-dev": {
                "symfony/config": "^6.1|^7.0",
                "symfony/expression-language": "^5.4|^6.0|^7.0",
                "symfony/yaml": "^5.4|^6.0|^7.0"
            },
            "type": "library",
            "autoload": {
                "psr-4": {
                    "Symfony\\Component\\DependencyInjection\\": ""
                },
                "exclude-from-classmap": [
                    "/Tests/"
                ]
            },
            "notification-url": "https://packagist.org/downloads/",
            "license": [
                "MIT"
            ],
            "authors": [
                {
                    "name": "Fabien Potencier",
                    "email": "fabien@symfony.com"
                },
                {
                    "name": "Symfony Community",
                    "homepage": "https://symfony.com/contributors"
                }
            ],
            "description": "Allows you to standardize and centralize the way objects are constructed in your application",
            "homepage": "https://symfony.com",
            "support": {
                "source": "https://github.com/symfony/dependency-injection/tree/6.4"
            },
            "funding": [
                {
                    "url": "https://symfony.com/sponsor",
                    "type": "custom"
                },
                {
                    "url": "https://github.com/fabpot",
                    "type": "github"
                },
                {
                    "url": "https://tidelift.com/funding/github/packagist/symfony/symfony",
                    "type": "tidelift"
                }
            ],
            "time": "2024-03-27T22:00:14+00:00"
        },
        {
            "name": "symfony/deprecation-contracts",
            "version": "dev-main",
            "source": {
                "type": "git",
                "url": "https://github.com/symfony/deprecation-contracts.git",
                "reference": "2c438b99bb2753c1628c1e6f523991edea5b03a4"
            },
            "dist": {
                "type": "zip",
                "url": "https://api.github.com/repos/symfony/deprecation-contracts/zipball/2c438b99bb2753c1628c1e6f523991edea5b03a4",
                "reference": "2c438b99bb2753c1628c1e6f523991edea5b03a4",
                "shasum": ""
            },
            "require": {
                "php": ">=8.1"
            },
            "default-branch": true,
            "type": "library",
            "extra": {
                "branch-alias": {
                    "dev-main": "3.5-dev"
                },
                "thanks": {
                    "name": "symfony/contracts",
                    "url": "https://github.com/symfony/contracts"
                }
            },
            "autoload": {
                "files": [
                    "function.php"
                ]
            },
            "notification-url": "https://packagist.org/downloads/",
            "license": [
                "MIT"
            ],
            "authors": [
                {
                    "name": "Nicolas Grekas",
                    "email": "p@tchwork.com"
                },
                {
                    "name": "Symfony Community",
                    "homepage": "https://symfony.com/contributors"
                }
            ],
            "description": "A generic function and convention to trigger deprecation notices",
            "homepage": "https://symfony.com",
            "support": {
                "source": "https://github.com/symfony/deprecation-contracts/tree/main"
            },
            "funding": [
                {
                    "url": "https://symfony.com/sponsor",
                    "type": "custom"
                },
                {
                    "url": "https://github.com/fabpot",
                    "type": "github"
                },
                {
                    "url": "https://tidelift.com/funding/github/packagist/symfony/symfony",
                    "type": "tidelift"
                }
            ],
            "time": "2024-01-02T14:07:37+00:00"
        },
        {
            "name": "symfony/filesystem",
            "version": "7.1.x-dev",
            "source": {
                "type": "git",
                "url": "https://github.com/symfony/filesystem.git",
<<<<<<< HEAD
                "reference": "fa0c107e22281f145ae779ec3cf3188f036ac19b"
            },
            "dist": {
                "type": "zip",
                "url": "https://api.github.com/repos/symfony/filesystem/zipball/fa0c107e22281f145ae779ec3cf3188f036ac19b",
                "reference": "fa0c107e22281f145ae779ec3cf3188f036ac19b",
=======
                "reference": "bddc353b1ad64504936f18217474f5dc21295849"
            },
            "dist": {
                "type": "zip",
                "url": "https://api.github.com/repos/symfony/filesystem/zipball/bddc353b1ad64504936f18217474f5dc21295849",
                "reference": "bddc353b1ad64504936f18217474f5dc21295849",
>>>>>>> 3fb7e043
                "shasum": ""
            },
            "require": {
                "php": ">=8.2",
                "symfony/polyfill-ctype": "~1.8",
                "symfony/polyfill-mbstring": "~1.8",
                "symfony/process": "^6.4|^7.0"
            },
            "type": "library",
            "autoload": {
                "psr-4": {
                    "Symfony\\Component\\Filesystem\\": ""
                },
                "exclude-from-classmap": [
                    "/Tests/"
                ]
            },
            "notification-url": "https://packagist.org/downloads/",
            "license": [
                "MIT"
            ],
            "authors": [
                {
                    "name": "Fabien Potencier",
                    "email": "fabien@symfony.com"
                },
                {
                    "name": "Symfony Community",
                    "homepage": "https://symfony.com/contributors"
                }
            ],
            "description": "Provides basic utilities for the filesystem",
            "homepage": "https://symfony.com",
            "support": {
                "source": "https://github.com/symfony/filesystem/tree/7.1"
            },
            "funding": [
                {
                    "url": "https://symfony.com/sponsor",
                    "type": "custom"
                },
                {
                    "url": "https://github.com/fabpot",
                    "type": "github"
                },
                {
                    "url": "https://tidelift.com/funding/github/packagist/symfony/symfony",
                    "type": "tidelift"
                }
            ],
<<<<<<< HEAD
            "time": "2024-04-03T15:08:37+00:00"
=======
            "time": "2024-04-01T11:34:39+00:00"
>>>>>>> 3fb7e043
        },
        {
            "name": "symfony/finder",
            "version": "7.1.x-dev",
            "source": {
                "type": "git",
                "url": "https://github.com/symfony/finder.git",
                "reference": "9bfc6ffa24b1b66f7c3c9f71b2870e1413c1ce03"
            },
            "dist": {
                "type": "zip",
                "url": "https://api.github.com/repos/symfony/finder/zipball/9bfc6ffa24b1b66f7c3c9f71b2870e1413c1ce03",
                "reference": "9bfc6ffa24b1b66f7c3c9f71b2870e1413c1ce03",
                "shasum": ""
            },
            "require": {
                "php": ">=8.2"
            },
            "require-dev": {
                "symfony/filesystem": "^6.4|^7.0"
            },
            "type": "library",
            "autoload": {
                "psr-4": {
                    "Symfony\\Component\\Finder\\": ""
                },
                "exclude-from-classmap": [
                    "/Tests/"
                ]
            },
            "notification-url": "https://packagist.org/downloads/",
            "license": [
                "MIT"
            ],
            "authors": [
                {
                    "name": "Fabien Potencier",
                    "email": "fabien@symfony.com"
                },
                {
                    "name": "Symfony Community",
                    "homepage": "https://symfony.com/contributors"
                }
            ],
            "description": "Finds files and directories via an intuitive fluent interface",
            "homepage": "https://symfony.com",
            "support": {
                "source": "https://github.com/symfony/finder/tree/7.1"
            },
            "funding": [
                {
                    "url": "https://symfony.com/sponsor",
                    "type": "custom"
                },
                {
                    "url": "https://github.com/fabpot",
                    "type": "github"
                },
                {
                    "url": "https://tidelift.com/funding/github/packagist/symfony/symfony",
                    "type": "tidelift"
                }
            ],
            "time": "2024-03-20T15:26:56+00:00"
        },
        {
            "name": "symfony/polyfill-ctype",
            "version": "1.x-dev",
            "source": {
                "type": "git",
                "url": "https://github.com/symfony/polyfill-ctype.git",
                "reference": "ef4d7e442ca910c4764bce785146269b30cb5fc4"
            },
            "dist": {
                "type": "zip",
                "url": "https://api.github.com/repos/symfony/polyfill-ctype/zipball/ef4d7e442ca910c4764bce785146269b30cb5fc4",
                "reference": "ef4d7e442ca910c4764bce785146269b30cb5fc4",
                "shasum": ""
            },
            "require": {
                "php": ">=7.1"
            },
            "provide": {
                "ext-ctype": "*"
            },
            "suggest": {
                "ext-ctype": "For best performance"
            },
            "default-branch": true,
            "type": "library",
            "extra": {
                "thanks": {
                    "name": "symfony/polyfill",
                    "url": "https://github.com/symfony/polyfill"
                }
            },
            "autoload": {
                "files": [
                    "bootstrap.php"
                ],
                "psr-4": {
                    "Symfony\\Polyfill\\Ctype\\": ""
                }
            },
            "notification-url": "https://packagist.org/downloads/",
            "license": [
                "MIT"
            ],
            "authors": [
                {
                    "name": "Gert de Pagter",
                    "email": "BackEndTea@gmail.com"
                },
                {
                    "name": "Symfony Community",
                    "homepage": "https://symfony.com/contributors"
                }
            ],
            "description": "Symfony polyfill for ctype functions",
            "homepage": "https://symfony.com",
            "keywords": [
                "compatibility",
                "ctype",
                "polyfill",
                "portable"
            ],
            "support": {
                "source": "https://github.com/symfony/polyfill-ctype/tree/v1.29.0"
            },
            "funding": [
                {
                    "url": "https://symfony.com/sponsor",
                    "type": "custom"
                },
                {
                    "url": "https://github.com/fabpot",
                    "type": "github"
                },
                {
                    "url": "https://tidelift.com/funding/github/packagist/symfony/symfony",
                    "type": "tidelift"
                }
            ],
            "time": "2024-01-29T20:11:03+00:00"
        },
        {
            "name": "symfony/polyfill-intl-grapheme",
            "version": "1.x-dev",
            "source": {
                "type": "git",
                "url": "https://github.com/symfony/polyfill-intl-grapheme.git",
                "reference": "32a9da87d7b3245e09ac426c83d334ae9f06f80f"
            },
            "dist": {
                "type": "zip",
                "url": "https://api.github.com/repos/symfony/polyfill-intl-grapheme/zipball/32a9da87d7b3245e09ac426c83d334ae9f06f80f",
                "reference": "32a9da87d7b3245e09ac426c83d334ae9f06f80f",
                "shasum": ""
            },
            "require": {
                "php": ">=7.1"
            },
            "suggest": {
                "ext-intl": "For best performance"
            },
            "default-branch": true,
            "type": "library",
            "extra": {
                "thanks": {
                    "name": "symfony/polyfill",
                    "url": "https://github.com/symfony/polyfill"
                }
            },
            "autoload": {
                "files": [
                    "bootstrap.php"
                ],
                "psr-4": {
                    "Symfony\\Polyfill\\Intl\\Grapheme\\": ""
                }
            },
            "notification-url": "https://packagist.org/downloads/",
            "license": [
                "MIT"
            ],
            "authors": [
                {
                    "name": "Nicolas Grekas",
                    "email": "p@tchwork.com"
                },
                {
                    "name": "Symfony Community",
                    "homepage": "https://symfony.com/contributors"
                }
            ],
            "description": "Symfony polyfill for intl's grapheme_* functions",
            "homepage": "https://symfony.com",
            "keywords": [
                "compatibility",
                "grapheme",
                "intl",
                "polyfill",
                "portable",
                "shim"
            ],
            "support": {
                "source": "https://github.com/symfony/polyfill-intl-grapheme/tree/v1.29.0"
            },
            "funding": [
                {
                    "url": "https://symfony.com/sponsor",
                    "type": "custom"
                },
                {
                    "url": "https://github.com/fabpot",
                    "type": "github"
                },
                {
                    "url": "https://tidelift.com/funding/github/packagist/symfony/symfony",
                    "type": "tidelift"
                }
            ],
            "time": "2024-01-29T20:11:03+00:00"
        },
        {
            "name": "symfony/polyfill-intl-normalizer",
            "version": "1.x-dev",
            "source": {
                "type": "git",
                "url": "https://github.com/symfony/polyfill-intl-normalizer.git",
                "reference": "bc45c394692b948b4d383a08d7753968bed9a83d"
            },
            "dist": {
                "type": "zip",
                "url": "https://api.github.com/repos/symfony/polyfill-intl-normalizer/zipball/bc45c394692b948b4d383a08d7753968bed9a83d",
                "reference": "bc45c394692b948b4d383a08d7753968bed9a83d",
                "shasum": ""
            },
            "require": {
                "php": ">=7.1"
            },
            "suggest": {
                "ext-intl": "For best performance"
            },
            "default-branch": true,
            "type": "library",
            "extra": {
                "thanks": {
                    "name": "symfony/polyfill",
                    "url": "https://github.com/symfony/polyfill"
                }
            },
            "autoload": {
                "files": [
                    "bootstrap.php"
                ],
                "psr-4": {
                    "Symfony\\Polyfill\\Intl\\Normalizer\\": ""
                },
                "classmap": [
                    "Resources/stubs"
                ]
            },
            "notification-url": "https://packagist.org/downloads/",
            "license": [
                "MIT"
            ],
            "authors": [
                {
                    "name": "Nicolas Grekas",
                    "email": "p@tchwork.com"
                },
                {
                    "name": "Symfony Community",
                    "homepage": "https://symfony.com/contributors"
                }
            ],
            "description": "Symfony polyfill for intl's Normalizer class and related functions",
            "homepage": "https://symfony.com",
            "keywords": [
                "compatibility",
                "intl",
                "normalizer",
                "polyfill",
                "portable",
                "shim"
            ],
            "support": {
                "source": "https://github.com/symfony/polyfill-intl-normalizer/tree/v1.29.0"
            },
            "funding": [
                {
                    "url": "https://symfony.com/sponsor",
                    "type": "custom"
                },
                {
                    "url": "https://github.com/fabpot",
                    "type": "github"
                },
                {
                    "url": "https://tidelift.com/funding/github/packagist/symfony/symfony",
                    "type": "tidelift"
                }
            ],
            "time": "2024-01-29T20:11:03+00:00"
        },
        {
            "name": "symfony/polyfill-mbstring",
            "version": "1.x-dev",
            "source": {
                "type": "git",
                "url": "https://github.com/symfony/polyfill-mbstring.git",
                "reference": "e5e7ddb00b859dbdf5ad8f3bbe4cd29a3a37aa34"
            },
            "dist": {
                "type": "zip",
                "url": "https://api.github.com/repos/symfony/polyfill-mbstring/zipball/e5e7ddb00b859dbdf5ad8f3bbe4cd29a3a37aa34",
                "reference": "e5e7ddb00b859dbdf5ad8f3bbe4cd29a3a37aa34",
                "shasum": ""
            },
            "require": {
                "php": ">=7.1"
            },
            "provide": {
                "ext-mbstring": "*"
            },
            "suggest": {
                "ext-mbstring": "For best performance"
            },
            "default-branch": true,
            "type": "library",
            "extra": {
                "thanks": {
                    "name": "symfony/polyfill",
                    "url": "https://github.com/symfony/polyfill"
                }
            },
            "autoload": {
                "files": [
                    "bootstrap.php"
                ],
                "psr-4": {
                    "Symfony\\Polyfill\\Mbstring\\": ""
                }
            },
            "notification-url": "https://packagist.org/downloads/",
            "license": [
                "MIT"
            ],
            "authors": [
                {
                    "name": "Nicolas Grekas",
                    "email": "p@tchwork.com"
                },
                {
                    "name": "Symfony Community",
                    "homepage": "https://symfony.com/contributors"
                }
            ],
            "description": "Symfony polyfill for the Mbstring extension",
            "homepage": "https://symfony.com",
            "keywords": [
                "compatibility",
                "mbstring",
                "polyfill",
                "portable",
                "shim"
            ],
            "support": {
                "source": "https://github.com/symfony/polyfill-mbstring/tree/1.x"
            },
            "funding": [
                {
                    "url": "https://symfony.com/sponsor",
                    "type": "custom"
                },
                {
                    "url": "https://github.com/fabpot",
                    "type": "github"
                },
                {
                    "url": "https://tidelift.com/funding/github/packagist/symfony/symfony",
                    "type": "tidelift"
                }
            ],
            "time": "2024-03-14T13:49:05+00:00"
        },
        {
            "name": "symfony/polyfill-php73",
            "version": "1.x-dev",
            "source": {
                "type": "git",
                "url": "https://github.com/symfony/polyfill-php73.git",
                "reference": "21bd091060673a1177ae842c0ef8fe30893114d2"
            },
            "dist": {
                "type": "zip",
                "url": "https://api.github.com/repos/symfony/polyfill-php73/zipball/21bd091060673a1177ae842c0ef8fe30893114d2",
                "reference": "21bd091060673a1177ae842c0ef8fe30893114d2",
                "shasum": ""
            },
            "require": {
                "php": ">=7.1"
            },
            "default-branch": true,
            "type": "library",
            "extra": {
                "thanks": {
                    "name": "symfony/polyfill",
                    "url": "https://github.com/symfony/polyfill"
                }
            },
            "autoload": {
                "files": [
                    "bootstrap.php"
                ],
                "psr-4": {
                    "Symfony\\Polyfill\\Php73\\": ""
                },
                "classmap": [
                    "Resources/stubs"
                ]
            },
            "notification-url": "https://packagist.org/downloads/",
            "license": [
                "MIT"
            ],
            "authors": [
                {
                    "name": "Nicolas Grekas",
                    "email": "p@tchwork.com"
                },
                {
                    "name": "Symfony Community",
                    "homepage": "https://symfony.com/contributors"
                }
            ],
            "description": "Symfony polyfill backporting some PHP 7.3+ features to lower PHP versions",
            "homepage": "https://symfony.com",
            "keywords": [
                "compatibility",
                "polyfill",
                "portable",
                "shim"
            ],
            "support": {
                "source": "https://github.com/symfony/polyfill-php73/tree/v1.29.0"
            },
            "funding": [
                {
                    "url": "https://symfony.com/sponsor",
                    "type": "custom"
                },
                {
                    "url": "https://github.com/fabpot",
                    "type": "github"
                },
                {
                    "url": "https://tidelift.com/funding/github/packagist/symfony/symfony",
                    "type": "tidelift"
                }
            ],
            "time": "2024-01-29T20:11:03+00:00"
        },
        {
            "name": "symfony/polyfill-php80",
            "version": "1.x-dev",
            "source": {
                "type": "git",
                "url": "https://github.com/symfony/polyfill-php80.git",
                "reference": "87b68208d5c1188808dd7839ee1e6c8ec3b02f1b"
            },
            "dist": {
                "type": "zip",
                "url": "https://api.github.com/repos/symfony/polyfill-php80/zipball/87b68208d5c1188808dd7839ee1e6c8ec3b02f1b",
                "reference": "87b68208d5c1188808dd7839ee1e6c8ec3b02f1b",
                "shasum": ""
            },
            "require": {
                "php": ">=7.1"
            },
            "default-branch": true,
            "type": "library",
            "extra": {
                "thanks": {
                    "name": "symfony/polyfill",
                    "url": "https://github.com/symfony/polyfill"
                }
            },
            "autoload": {
                "files": [
                    "bootstrap.php"
                ],
                "psr-4": {
                    "Symfony\\Polyfill\\Php80\\": ""
                },
                "classmap": [
                    "Resources/stubs"
                ]
            },
            "notification-url": "https://packagist.org/downloads/",
            "license": [
                "MIT"
            ],
            "authors": [
                {
                    "name": "Ion Bazan",
                    "email": "ion.bazan@gmail.com"
                },
                {
                    "name": "Nicolas Grekas",
                    "email": "p@tchwork.com"
                },
                {
                    "name": "Symfony Community",
                    "homepage": "https://symfony.com/contributors"
                }
            ],
            "description": "Symfony polyfill backporting some PHP 8.0+ features to lower PHP versions",
            "homepage": "https://symfony.com",
            "keywords": [
                "compatibility",
                "polyfill",
                "portable",
                "shim"
            ],
            "support": {
                "source": "https://github.com/symfony/polyfill-php80/tree/v1.29.0"
            },
            "funding": [
                {
                    "url": "https://symfony.com/sponsor",
                    "type": "custom"
                },
                {
                    "url": "https://github.com/fabpot",
                    "type": "github"
                },
                {
                    "url": "https://tidelift.com/funding/github/packagist/symfony/symfony",
                    "type": "tidelift"
                }
            ],
            "time": "2024-01-29T20:11:03+00:00"
        },
        {
            "name": "symfony/polyfill-php81",
            "version": "1.x-dev",
            "source": {
                "type": "git",
                "url": "https://github.com/symfony/polyfill-php81.git",
                "reference": "c565ad1e63f30e7477fc40738343c62b40bc672d"
            },
            "dist": {
                "type": "zip",
                "url": "https://api.github.com/repos/symfony/polyfill-php81/zipball/c565ad1e63f30e7477fc40738343c62b40bc672d",
                "reference": "c565ad1e63f30e7477fc40738343c62b40bc672d",
                "shasum": ""
            },
            "require": {
                "php": ">=7.1"
            },
            "default-branch": true,
            "type": "library",
            "extra": {
                "thanks": {
                    "name": "symfony/polyfill",
                    "url": "https://github.com/symfony/polyfill"
                }
            },
            "autoload": {
                "files": [
                    "bootstrap.php"
                ],
                "psr-4": {
                    "Symfony\\Polyfill\\Php81\\": ""
                },
                "classmap": [
                    "Resources/stubs"
                ]
            },
            "notification-url": "https://packagist.org/downloads/",
            "license": [
                "MIT"
            ],
            "authors": [
                {
                    "name": "Nicolas Grekas",
                    "email": "p@tchwork.com"
                },
                {
                    "name": "Symfony Community",
                    "homepage": "https://symfony.com/contributors"
                }
            ],
            "description": "Symfony polyfill backporting some PHP 8.1+ features to lower PHP versions",
            "homepage": "https://symfony.com",
            "keywords": [
                "compatibility",
                "polyfill",
                "portable",
                "shim"
            ],
            "support": {
                "source": "https://github.com/symfony/polyfill-php81/tree/v1.29.0"
            },
            "funding": [
                {
                    "url": "https://symfony.com/sponsor",
                    "type": "custom"
                },
                {
                    "url": "https://github.com/fabpot",
                    "type": "github"
                },
                {
                    "url": "https://tidelift.com/funding/github/packagist/symfony/symfony",
                    "type": "tidelift"
                }
            ],
            "time": "2024-01-29T20:11:03+00:00"
        },
        {
            "name": "symfony/process",
            "version": "7.1.x-dev",
            "source": {
                "type": "git",
                "url": "https://github.com/symfony/process.git",
                "reference": "cebb2aec790b0fba2489af42a6c60933203e6390"
            },
            "dist": {
                "type": "zip",
                "url": "https://api.github.com/repos/symfony/process/zipball/cebb2aec790b0fba2489af42a6c60933203e6390",
                "reference": "cebb2aec790b0fba2489af42a6c60933203e6390",
                "shasum": ""
            },
            "require": {
                "php": ">=8.2"
            },
            "type": "library",
            "autoload": {
                "psr-4": {
                    "Symfony\\Component\\Process\\": ""
                },
                "exclude-from-classmap": [
                    "/Tests/"
                ]
            },
            "notification-url": "https://packagist.org/downloads/",
            "license": [
                "MIT"
            ],
            "authors": [
                {
                    "name": "Fabien Potencier",
                    "email": "fabien@symfony.com"
                },
                {
                    "name": "Symfony Community",
                    "homepage": "https://symfony.com/contributors"
                }
            ],
            "description": "Executes commands in sub-processes",
            "homepage": "https://symfony.com",
            "support": {
                "source": "https://github.com/symfony/process/tree/7.1"
            },
            "funding": [
                {
                    "url": "https://symfony.com/sponsor",
                    "type": "custom"
                },
                {
                    "url": "https://github.com/fabpot",
                    "type": "github"
                },
                {
                    "url": "https://tidelift.com/funding/github/packagist/symfony/symfony",
                    "type": "tidelift"
                }
            ],
            "time": "2024-03-20T15:26:56+00:00"
        },
        {
            "name": "symfony/service-contracts",
            "version": "dev-main",
            "source": {
                "type": "git",
                "url": "https://github.com/symfony/service-contracts.git",
                "reference": "cea2eccfcd27ac3deb252bd67f78b9b8ffc4da84"
            },
            "dist": {
                "type": "zip",
                "url": "https://api.github.com/repos/symfony/service-contracts/zipball/cea2eccfcd27ac3deb252bd67f78b9b8ffc4da84",
                "reference": "cea2eccfcd27ac3deb252bd67f78b9b8ffc4da84",
                "shasum": ""
            },
            "require": {
                "php": ">=8.1",
                "psr/container": "^1.1|^2.0"
            },
            "conflict": {
                "ext-psr": "<1.1|>=2"
            },
            "default-branch": true,
            "type": "library",
            "extra": {
                "branch-alias": {
                    "dev-main": "3.5-dev"
                },
                "thanks": {
                    "name": "symfony/contracts",
                    "url": "https://github.com/symfony/contracts"
                }
            },
            "autoload": {
                "psr-4": {
                    "Symfony\\Contracts\\Service\\": ""
                },
                "exclude-from-classmap": [
                    "/Test/"
                ]
            },
            "notification-url": "https://packagist.org/downloads/",
            "license": [
                "MIT"
            ],
            "authors": [
                {
                    "name": "Nicolas Grekas",
                    "email": "p@tchwork.com"
                },
                {
                    "name": "Symfony Community",
                    "homepage": "https://symfony.com/contributors"
                }
            ],
            "description": "Generic abstractions related to writing services",
            "homepage": "https://symfony.com",
            "keywords": [
                "abstractions",
                "contracts",
                "decoupling",
                "interfaces",
                "interoperability",
                "standards"
            ],
            "support": {
                "source": "https://github.com/symfony/service-contracts/tree/main"
            },
            "funding": [
                {
                    "url": "https://symfony.com/sponsor",
                    "type": "custom"
                },
                {
                    "url": "https://github.com/fabpot",
                    "type": "github"
                },
                {
                    "url": "https://tidelift.com/funding/github/packagist/symfony/symfony",
                    "type": "tidelift"
                }
            ],
            "time": "2024-01-02T14:07:37+00:00"
        },
        {
            "name": "symfony/string",
            "version": "7.1.x-dev",
            "source": {
                "type": "git",
                "url": "https://github.com/symfony/string.git",
                "reference": "29dc30bf66fe1a2b70c31543012bc108a81dc3c5"
            },
            "dist": {
                "type": "zip",
                "url": "https://api.github.com/repos/symfony/string/zipball/29dc30bf66fe1a2b70c31543012bc108a81dc3c5",
                "reference": "29dc30bf66fe1a2b70c31543012bc108a81dc3c5",
                "shasum": ""
            },
            "require": {
                "php": ">=8.2",
                "symfony/polyfill-ctype": "~1.8",
                "symfony/polyfill-intl-grapheme": "~1.0",
                "symfony/polyfill-intl-normalizer": "~1.0",
                "symfony/polyfill-mbstring": "~1.0"
            },
            "conflict": {
                "symfony/translation-contracts": "<2.5"
            },
            "require-dev": {
                "symfony/emoji": "^7.1",
                "symfony/error-handler": "^6.4|^7.0",
                "symfony/http-client": "^6.4|^7.0",
                "symfony/intl": "^6.4|^7.0",
                "symfony/translation-contracts": "^2.5|^3.0",
                "symfony/var-exporter": "^6.4|^7.0"
            },
            "type": "library",
            "autoload": {
                "files": [
                    "Resources/functions.php"
                ],
                "psr-4": {
                    "Symfony\\Component\\String\\": ""
                },
                "exclude-from-classmap": [
                    "/Tests/"
                ]
            },
            "notification-url": "https://packagist.org/downloads/",
            "license": [
                "MIT"
            ],
            "authors": [
                {
                    "name": "Nicolas Grekas",
                    "email": "p@tchwork.com"
                },
                {
                    "name": "Symfony Community",
                    "homepage": "https://symfony.com/contributors"
                }
            ],
            "description": "Provides an object-oriented API to strings and deals with bytes, UTF-8 code points and grapheme clusters in a unified way",
            "homepage": "https://symfony.com",
            "keywords": [
                "grapheme",
                "i18n",
                "string",
                "unicode",
                "utf-8",
                "utf8"
            ],
            "support": {
                "source": "https://github.com/symfony/string/tree/7.1"
            },
            "funding": [
                {
                    "url": "https://symfony.com/sponsor",
                    "type": "custom"
                },
                {
                    "url": "https://github.com/fabpot",
                    "type": "github"
                },
                {
                    "url": "https://tidelift.com/funding/github/packagist/symfony/symfony",
                    "type": "tidelift"
                }
            ],
            "time": "2024-03-20T15:26:56+00:00"
        },
        {
            "name": "symfony/var-exporter",
            "version": "7.1.x-dev",
            "source": {
                "type": "git",
                "url": "https://github.com/symfony/var-exporter.git",
                "reference": "e55fe5b3163186bd5e816195ff1b83cfb957bb94"
            },
            "dist": {
                "type": "zip",
                "url": "https://api.github.com/repos/symfony/var-exporter/zipball/e55fe5b3163186bd5e816195ff1b83cfb957bb94",
                "reference": "e55fe5b3163186bd5e816195ff1b83cfb957bb94",
                "shasum": ""
            },
            "require": {
                "php": ">=8.2"
            },
            "require-dev": {
                "symfony/property-access": "^6.4|^7.0",
                "symfony/serializer": "^6.4|^7.0",
                "symfony/var-dumper": "^6.4|^7.0"
            },
            "type": "library",
            "autoload": {
                "psr-4": {
                    "Symfony\\Component\\VarExporter\\": ""
                },
                "exclude-from-classmap": [
                    "/Tests/"
                ]
            },
            "notification-url": "https://packagist.org/downloads/",
            "license": [
                "MIT"
            ],
            "authors": [
                {
                    "name": "Nicolas Grekas",
                    "email": "p@tchwork.com"
                },
                {
                    "name": "Symfony Community",
                    "homepage": "https://symfony.com/contributors"
                }
            ],
            "description": "Allows exporting any serializable PHP data structure to plain PHP code",
            "homepage": "https://symfony.com",
            "keywords": [
                "clone",
                "construct",
                "export",
                "hydrate",
                "instantiate",
                "lazy-loading",
                "proxy",
                "serialize"
            ],
            "support": {
                "source": "https://github.com/symfony/var-exporter/tree/7.1"
            },
            "funding": [
                {
                    "url": "https://symfony.com/sponsor",
                    "type": "custom"
                },
                {
                    "url": "https://github.com/fabpot",
                    "type": "github"
                },
                {
                    "url": "https://tidelift.com/funding/github/packagist/symfony/symfony",
                    "type": "tidelift"
                }
            ],
            "time": "2024-03-20T21:25:43+00:00"
        }
    ],
    "packages-dev": [
        {
            "name": "dealerdirect/phpcodesniffer-composer-installer",
            "version": "v1.0.0",
            "source": {
                "type": "git",
                "url": "https://github.com/PHPCSStandards/composer-installer.git",
                "reference": "4be43904336affa5c2f70744a348312336afd0da"
            },
            "dist": {
                "type": "zip",
                "url": "https://api.github.com/repos/PHPCSStandards/composer-installer/zipball/4be43904336affa5c2f70744a348312336afd0da",
                "reference": "4be43904336affa5c2f70744a348312336afd0da",
                "shasum": ""
            },
            "require": {
                "composer-plugin-api": "^1.0 || ^2.0",
                "php": ">=5.4",
                "squizlabs/php_codesniffer": "^2.0 || ^3.1.0 || ^4.0"
            },
            "require-dev": {
                "composer/composer": "*",
                "ext-json": "*",
                "ext-zip": "*",
                "php-parallel-lint/php-parallel-lint": "^1.3.1",
                "phpcompatibility/php-compatibility": "^9.0",
                "yoast/phpunit-polyfills": "^1.0"
            },
            "type": "composer-plugin",
            "extra": {
                "class": "PHPCSStandards\\Composer\\Plugin\\Installers\\PHPCodeSniffer\\Plugin"
            },
            "autoload": {
                "psr-4": {
                    "PHPCSStandards\\Composer\\Plugin\\Installers\\PHPCodeSniffer\\": "src/"
                }
            },
            "notification-url": "https://packagist.org/downloads/",
            "license": [
                "MIT"
            ],
            "authors": [
                {
                    "name": "Franck Nijhof",
                    "email": "franck.nijhof@dealerdirect.com",
                    "homepage": "http://www.frenck.nl",
                    "role": "Developer / IT Manager"
                },
                {
                    "name": "Contributors",
                    "homepage": "https://github.com/PHPCSStandards/composer-installer/graphs/contributors"
                }
            ],
            "description": "PHP_CodeSniffer Standards Composer Installer Plugin",
            "homepage": "http://www.dealerdirect.com",
            "keywords": [
                "PHPCodeSniffer",
                "PHP_CodeSniffer",
                "code quality",
                "codesniffer",
                "composer",
                "installer",
                "phpcbf",
                "phpcs",
                "plugin",
                "qa",
                "quality",
                "standard",
                "standards",
                "style guide",
                "stylecheck",
                "tests"
            ],
            "support": {
                "issues": "https://github.com/PHPCSStandards/composer-installer/issues",
                "source": "https://github.com/PHPCSStandards/composer-installer"
            },
            "time": "2023-01-05T11:28:13+00:00"
        },
        {
            "name": "doctrine/instantiator",
            "version": "2.0.x-dev",
            "source": {
                "type": "git",
                "url": "https://github.com/doctrine/instantiator.git",
                "reference": "6c0ee619435c5d4f3bc515ab1514cf4cf1006c6e"
            },
            "dist": {
                "type": "zip",
                "url": "https://api.github.com/repos/doctrine/instantiator/zipball/6c0ee619435c5d4f3bc515ab1514cf4cf1006c6e",
                "reference": "6c0ee619435c5d4f3bc515ab1514cf4cf1006c6e",
                "shasum": ""
            },
            "require": {
                "php": "^8.1"
            },
            "require-dev": {
                "doctrine/coding-standard": "^12",
                "ext-pdo": "*",
                "ext-phar": "*",
                "phpbench/phpbench": "^1.2",
                "phpstan/phpstan": "^1.9.4",
                "phpstan/phpstan-phpunit": "^1.3",
                "phpunit/phpunit": "^10.5",
                "vimeo/psalm": "^5.4"
            },
            "default-branch": true,
            "type": "library",
            "autoload": {
                "psr-4": {
                    "Doctrine\\Instantiator\\": "src/Doctrine/Instantiator/"
                }
            },
            "notification-url": "https://packagist.org/downloads/",
            "license": [
                "MIT"
            ],
            "authors": [
                {
                    "name": "Marco Pivetta",
                    "email": "ocramius@gmail.com",
                    "homepage": "https://ocramius.github.io/"
                }
            ],
            "description": "A small, lightweight utility to instantiate objects in PHP without invoking their constructors",
            "homepage": "https://www.doctrine-project.org/projects/instantiator.html",
            "keywords": [
                "constructor",
                "instantiate"
            ],
            "support": {
                "issues": "https://github.com/doctrine/instantiator/issues",
                "source": "https://github.com/doctrine/instantiator/tree/2.0.x"
            },
            "funding": [
                {
                    "url": "https://www.doctrine-project.org/sponsorship.html",
                    "type": "custom"
                },
                {
                    "url": "https://www.patreon.com/phpdoctrine",
                    "type": "patreon"
                },
                {
                    "url": "https://tidelift.com/funding/github/packagist/doctrine%2Finstantiator",
                    "type": "tidelift"
                }
            ],
            "time": "2023-12-09T14:19:21+00:00"
        },
        {
            "name": "myclabs/deep-copy",
            "version": "1.x-dev",
            "source": {
                "type": "git",
                "url": "https://github.com/myclabs/DeepCopy.git",
                "reference": "2f5294676c802a62b0549f6bc8983f14294ce369"
            },
            "dist": {
                "type": "zip",
                "url": "https://api.github.com/repos/myclabs/DeepCopy/zipball/2f5294676c802a62b0549f6bc8983f14294ce369",
                "reference": "2f5294676c802a62b0549f6bc8983f14294ce369",
                "shasum": ""
            },
            "require": {
                "php": "^7.1 || ^8.0"
            },
            "conflict": {
                "doctrine/collections": "<1.6.8",
                "doctrine/common": "<2.13.3 || >=3 <3.2.2"
            },
            "require-dev": {
                "doctrine/collections": "^1.6.8",
                "doctrine/common": "^2.13.3 || ^3.2.2",
                "phpspec/prophecy": "^1.10",
                "phpunit/phpunit": "^7.5.20 || ^8.5.23 || ^9.5.13"
            },
            "default-branch": true,
            "type": "library",
            "autoload": {
                "files": [
                    "src/DeepCopy/deep_copy.php"
                ],
                "psr-4": {
                    "DeepCopy\\": "src/DeepCopy/"
                }
            },
            "notification-url": "https://packagist.org/downloads/",
            "license": [
                "MIT"
            ],
            "description": "Create deep copies (clones) of your objects",
            "keywords": [
                "clone",
                "copy",
                "duplicate",
                "object",
                "object graph"
            ],
            "support": {
                "issues": "https://github.com/myclabs/DeepCopy/issues",
                "source": "https://github.com/myclabs/DeepCopy/tree/1.x"
            },
            "funding": [
                {
                    "url": "https://tidelift.com/funding/github/packagist/myclabs/deep-copy",
                    "type": "tidelift"
                }
            ],
            "time": "2024-02-10T11:10:03+00:00"
        },
        {
            "name": "nikic/php-parser",
            "version": "dev-master",
            "source": {
                "type": "git",
                "url": "https://github.com/nikic/PHP-Parser.git",
                "reference": "46be4560c4cd4bab2b74882c0da39a4548a5cfbe"
            },
            "dist": {
                "type": "zip",
                "url": "https://api.github.com/repos/nikic/PHP-Parser/zipball/46be4560c4cd4bab2b74882c0da39a4548a5cfbe",
                "reference": "46be4560c4cd4bab2b74882c0da39a4548a5cfbe",
                "shasum": ""
            },
            "require": {
                "ext-ctype": "*",
                "ext-json": "*",
                "ext-tokenizer": "*",
                "php": ">=7.4"
            },
            "require-dev": {
                "ircmaxell/php-yacc": "^0.0.7",
                "phpunit/phpunit": "^9.0"
            },
            "default-branch": true,
            "bin": [
                "bin/php-parse"
            ],
            "type": "library",
            "extra": {
                "branch-alias": {
                    "dev-master": "5.0-dev"
                }
            },
            "autoload": {
                "psr-4": {
                    "PhpParser\\": "lib/PhpParser"
                }
            },
            "notification-url": "https://packagist.org/downloads/",
            "license": [
                "BSD-3-Clause"
            ],
            "authors": [
                {
                    "name": "Nikita Popov"
                }
            ],
            "description": "A PHP parser written in PHP",
            "keywords": [
                "parser",
                "php"
            ],
            "support": {
                "issues": "https://github.com/nikic/PHP-Parser/issues",
                "source": "https://github.com/nikic/PHP-Parser/tree/master"
            },
            "time": "2024-03-17T10:24:36+00:00"
        },
        {
            "name": "phar-io/manifest",
            "version": "dev-master",
            "source": {
                "type": "git",
                "url": "https://github.com/phar-io/manifest.git",
                "reference": "54750ef60c58e43759730615a392c31c80e23176"
            },
            "dist": {
                "type": "zip",
                "url": "https://api.github.com/repos/phar-io/manifest/zipball/54750ef60c58e43759730615a392c31c80e23176",
                "reference": "54750ef60c58e43759730615a392c31c80e23176",
                "shasum": ""
            },
            "require": {
                "ext-dom": "*",
                "ext-libxml": "*",
                "ext-phar": "*",
                "ext-xmlwriter": "*",
                "phar-io/version": "^3.0.1",
                "php": "^7.2 || ^8.0"
            },
            "default-branch": true,
            "type": "library",
            "extra": {
                "branch-alias": {
                    "dev-master": "2.0.x-dev"
                }
            },
            "autoload": {
                "classmap": [
                    "src/"
                ]
            },
            "notification-url": "https://packagist.org/downloads/",
            "license": [
                "BSD-3-Clause"
            ],
            "authors": [
                {
                    "name": "Arne Blankerts",
                    "email": "arne@blankerts.de",
                    "role": "Developer"
                },
                {
                    "name": "Sebastian Heuer",
                    "email": "sebastian@phpeople.de",
                    "role": "Developer"
                },
                {
                    "name": "Sebastian Bergmann",
                    "email": "sebastian@phpunit.de",
                    "role": "Developer"
                }
            ],
            "description": "Component for reading phar.io manifest information from a PHP Archive (PHAR)",
            "support": {
                "issues": "https://github.com/phar-io/manifest/issues",
                "source": "https://github.com/phar-io/manifest/tree/2.0.4"
            },
            "funding": [
                {
                    "url": "https://github.com/theseer",
                    "type": "github"
                }
            ],
            "time": "2024-03-03T12:33:53+00:00"
        },
        {
            "name": "phar-io/version",
            "version": "3.2.1",
            "source": {
                "type": "git",
                "url": "https://github.com/phar-io/version.git",
                "reference": "4f7fd7836c6f332bb2933569e566a0d6c4cbed74"
            },
            "dist": {
                "type": "zip",
                "url": "https://api.github.com/repos/phar-io/version/zipball/4f7fd7836c6f332bb2933569e566a0d6c4cbed74",
                "reference": "4f7fd7836c6f332bb2933569e566a0d6c4cbed74",
                "shasum": ""
            },
            "require": {
                "php": "^7.2 || ^8.0"
            },
            "type": "library",
            "autoload": {
                "classmap": [
                    "src/"
                ]
            },
            "notification-url": "https://packagist.org/downloads/",
            "license": [
                "BSD-3-Clause"
            ],
            "authors": [
                {
                    "name": "Arne Blankerts",
                    "email": "arne@blankerts.de",
                    "role": "Developer"
                },
                {
                    "name": "Sebastian Heuer",
                    "email": "sebastian@phpeople.de",
                    "role": "Developer"
                },
                {
                    "name": "Sebastian Bergmann",
                    "email": "sebastian@phpunit.de",
                    "role": "Developer"
                }
            ],
            "description": "Library for handling version information and constraints",
            "support": {
                "issues": "https://github.com/phar-io/version/issues",
                "source": "https://github.com/phar-io/version/tree/3.2.1"
            },
            "time": "2022-02-21T01:04:05+00:00"
        },
        {
            "name": "phpstan/phpdoc-parser",
            "version": "1.28.0",
            "source": {
                "type": "git",
                "url": "https://github.com/phpstan/phpdoc-parser.git",
                "reference": "cd06d6b1a1b3c75b0b83f97577869fd85a3cd4fb"
            },
            "dist": {
                "type": "zip",
                "url": "https://api.github.com/repos/phpstan/phpdoc-parser/zipball/cd06d6b1a1b3c75b0b83f97577869fd85a3cd4fb",
                "reference": "cd06d6b1a1b3c75b0b83f97577869fd85a3cd4fb",
                "shasum": ""
            },
            "require": {
                "php": "^7.2 || ^8.0"
            },
            "require-dev": {
                "doctrine/annotations": "^2.0",
                "nikic/php-parser": "^4.15",
                "php-parallel-lint/php-parallel-lint": "^1.2",
                "phpstan/extension-installer": "^1.0",
                "phpstan/phpstan": "^1.5",
                "phpstan/phpstan-phpunit": "^1.1",
                "phpstan/phpstan-strict-rules": "^1.0",
                "phpunit/phpunit": "^9.5",
                "symfony/process": "^5.2"
            },
            "type": "library",
            "autoload": {
                "psr-4": {
                    "PHPStan\\PhpDocParser\\": [
                        "src/"
                    ]
                }
            },
            "notification-url": "https://packagist.org/downloads/",
            "license": [
                "MIT"
            ],
            "description": "PHPDoc parser with support for nullable, intersection and generic types",
            "support": {
                "issues": "https://github.com/phpstan/phpdoc-parser/issues",
                "source": "https://github.com/phpstan/phpdoc-parser/tree/1.28.0"
            },
            "time": "2024-04-03T18:51:33+00:00"
        },
        {
            "name": "phpstan/phpstan",
            "version": "1.11.x-dev",
            "source": {
                "type": "git",
                "url": "https://github.com/phpstan/phpstan.git",
<<<<<<< HEAD
                "reference": "df0007478b121e50404abab3393b2f38697672c6"
            },
            "dist": {
                "type": "zip",
                "url": "https://api.github.com/repos/phpstan/phpstan/zipball/df0007478b121e50404abab3393b2f38697672c6",
                "reference": "df0007478b121e50404abab3393b2f38697672c6",
=======
                "reference": "d7579c4062ccd8f98138264238901fc692151a0d"
            },
            "dist": {
                "type": "zip",
                "url": "https://api.github.com/repos/phpstan/phpstan/zipball/d7579c4062ccd8f98138264238901fc692151a0d",
                "reference": "d7579c4062ccd8f98138264238901fc692151a0d",
>>>>>>> 3fb7e043
                "shasum": ""
            },
            "require": {
                "php": "^7.2|^8.0"
            },
            "conflict": {
                "phpstan/phpstan-shim": "*"
            },
            "default-branch": true,
            "bin": [
                "phpstan",
                "phpstan.phar"
            ],
            "type": "library",
            "autoload": {
                "files": [
                    "bootstrap.php"
                ]
            },
            "notification-url": "https://packagist.org/downloads/",
            "license": [
                "MIT"
            ],
            "description": "PHPStan - PHP Static Analysis Tool",
            "keywords": [
                "dev",
                "static analysis"
            ],
            "support": {
                "docs": "https://phpstan.org/user-guide/getting-started",
                "forum": "https://github.com/phpstan/phpstan/discussions",
                "issues": "https://github.com/phpstan/phpstan/issues",
                "security": "https://github.com/phpstan/phpstan/security/policy",
                "source": "https://github.com/phpstan/phpstan-src"
            },
            "funding": [
                {
                    "url": "https://github.com/ondrejmirtes",
                    "type": "github"
                },
                {
                    "url": "https://github.com/phpstan",
                    "type": "github"
                }
            ],
<<<<<<< HEAD
            "time": "2024-04-04T12:49:45+00:00"
=======
            "time": "2024-04-03T10:29:11+00:00"
>>>>>>> 3fb7e043
        },
        {
            "name": "phpunit/php-code-coverage",
            "version": "9.2.x-dev",
            "source": {
                "type": "git",
                "url": "https://github.com/sebastianbergmann/php-code-coverage.git",
                "reference": "3352293d9e91513d5508c415835014881b420218"
            },
            "dist": {
                "type": "zip",
                "url": "https://api.github.com/repos/sebastianbergmann/php-code-coverage/zipball/3352293d9e91513d5508c415835014881b420218",
                "reference": "3352293d9e91513d5508c415835014881b420218",
                "shasum": ""
            },
            "require": {
                "ext-dom": "*",
                "ext-libxml": "*",
                "ext-xmlwriter": "*",
                "nikic/php-parser": "^4.18 || ^5.0",
                "php": ">=7.3",
                "phpunit/php-file-iterator": "^3.0.3",
                "phpunit/php-text-template": "^2.0.2",
                "sebastian/code-unit-reverse-lookup": "^2.0.2",
                "sebastian/complexity": "^2.0",
                "sebastian/environment": "^5.1.2",
                "sebastian/lines-of-code": "^1.0.3",
                "sebastian/version": "^3.0.1",
                "theseer/tokenizer": "^1.2.0"
            },
            "require-dev": {
                "phpunit/phpunit": "^9.3"
            },
            "suggest": {
                "ext-pcov": "PHP extension that provides line coverage",
                "ext-xdebug": "PHP extension that provides line coverage as well as branch and path coverage"
            },
            "type": "library",
            "extra": {
                "branch-alias": {
                    "dev-master": "9.2-dev"
                }
            },
            "autoload": {
                "classmap": [
                    "src/"
                ]
            },
            "notification-url": "https://packagist.org/downloads/",
            "license": [
                "BSD-3-Clause"
            ],
            "authors": [
                {
                    "name": "Sebastian Bergmann",
                    "email": "sebastian@phpunit.de",
                    "role": "lead"
                }
            ],
            "description": "Library that provides collection, processing, and rendering functionality for PHP code coverage information.",
            "homepage": "https://github.com/sebastianbergmann/php-code-coverage",
            "keywords": [
                "coverage",
                "testing",
                "xunit"
            ],
            "support": {
                "issues": "https://github.com/sebastianbergmann/php-code-coverage/issues",
                "security": "https://github.com/sebastianbergmann/php-code-coverage/security/policy",
                "source": "https://github.com/sebastianbergmann/php-code-coverage/tree/9.2"
            },
            "funding": [
                {
                    "url": "https://github.com/sebastianbergmann",
                    "type": "github"
                }
            ],
            "time": "2024-03-22T05:16:32+00:00"
        },
        {
            "name": "phpunit/php-file-iterator",
            "version": "3.0.x-dev",
            "source": {
                "type": "git",
                "url": "https://github.com/sebastianbergmann/php-file-iterator.git",
                "reference": "38b24367e1b340aa78b96d7cab042942d917bb84"
            },
            "dist": {
                "type": "zip",
                "url": "https://api.github.com/repos/sebastianbergmann/php-file-iterator/zipball/38b24367e1b340aa78b96d7cab042942d917bb84",
                "reference": "38b24367e1b340aa78b96d7cab042942d917bb84",
                "shasum": ""
            },
            "require": {
                "php": ">=7.3"
            },
            "require-dev": {
                "phpunit/phpunit": "^9.3"
            },
            "type": "library",
            "extra": {
                "branch-alias": {
                    "dev-master": "3.0-dev"
                }
            },
            "autoload": {
                "classmap": [
                    "src/"
                ]
            },
            "notification-url": "https://packagist.org/downloads/",
            "license": [
                "BSD-3-Clause"
            ],
            "authors": [
                {
                    "name": "Sebastian Bergmann",
                    "email": "sebastian@phpunit.de",
                    "role": "lead"
                }
            ],
            "description": "FilterIterator implementation that filters files based on a list of suffixes.",
            "homepage": "https://github.com/sebastianbergmann/php-file-iterator/",
            "keywords": [
                "filesystem",
                "iterator"
            ],
            "support": {
                "issues": "https://github.com/sebastianbergmann/php-file-iterator/issues",
                "source": "https://github.com/sebastianbergmann/php-file-iterator/tree/3.0"
            },
            "funding": [
                {
                    "url": "https://github.com/sebastianbergmann",
                    "type": "github"
                }
            ],
            "time": "2022-02-11T16:23:04+00:00"
        },
        {
            "name": "phpunit/php-invoker",
            "version": "3.1.1",
            "source": {
                "type": "git",
                "url": "https://github.com/sebastianbergmann/php-invoker.git",
                "reference": "5a10147d0aaf65b58940a0b72f71c9ac0423cc67"
            },
            "dist": {
                "type": "zip",
                "url": "https://api.github.com/repos/sebastianbergmann/php-invoker/zipball/5a10147d0aaf65b58940a0b72f71c9ac0423cc67",
                "reference": "5a10147d0aaf65b58940a0b72f71c9ac0423cc67",
                "shasum": ""
            },
            "require": {
                "php": ">=7.3"
            },
            "require-dev": {
                "ext-pcntl": "*",
                "phpunit/phpunit": "^9.3"
            },
            "suggest": {
                "ext-pcntl": "*"
            },
            "type": "library",
            "extra": {
                "branch-alias": {
                    "dev-master": "3.1-dev"
                }
            },
            "autoload": {
                "classmap": [
                    "src/"
                ]
            },
            "notification-url": "https://packagist.org/downloads/",
            "license": [
                "BSD-3-Clause"
            ],
            "authors": [
                {
                    "name": "Sebastian Bergmann",
                    "email": "sebastian@phpunit.de",
                    "role": "lead"
                }
            ],
            "description": "Invoke callables with a timeout",
            "homepage": "https://github.com/sebastianbergmann/php-invoker/",
            "keywords": [
                "process"
            ],
            "support": {
                "issues": "https://github.com/sebastianbergmann/php-invoker/issues",
                "source": "https://github.com/sebastianbergmann/php-invoker/tree/3.1.1"
            },
            "funding": [
                {
                    "url": "https://github.com/sebastianbergmann",
                    "type": "github"
                }
            ],
            "time": "2020-09-28T05:58:55+00:00"
        },
        {
            "name": "phpunit/php-text-template",
            "version": "2.0.4",
            "source": {
                "type": "git",
                "url": "https://github.com/sebastianbergmann/php-text-template.git",
                "reference": "5da5f67fc95621df9ff4c4e5a84d6a8a2acf7c28"
            },
            "dist": {
                "type": "zip",
                "url": "https://api.github.com/repos/sebastianbergmann/php-text-template/zipball/5da5f67fc95621df9ff4c4e5a84d6a8a2acf7c28",
                "reference": "5da5f67fc95621df9ff4c4e5a84d6a8a2acf7c28",
                "shasum": ""
            },
            "require": {
                "php": ">=7.3"
            },
            "require-dev": {
                "phpunit/phpunit": "^9.3"
            },
            "type": "library",
            "extra": {
                "branch-alias": {
                    "dev-master": "2.0-dev"
                }
            },
            "autoload": {
                "classmap": [
                    "src/"
                ]
            },
            "notification-url": "https://packagist.org/downloads/",
            "license": [
                "BSD-3-Clause"
            ],
            "authors": [
                {
                    "name": "Sebastian Bergmann",
                    "email": "sebastian@phpunit.de",
                    "role": "lead"
                }
            ],
            "description": "Simple template engine.",
            "homepage": "https://github.com/sebastianbergmann/php-text-template/",
            "keywords": [
                "template"
            ],
            "support": {
                "issues": "https://github.com/sebastianbergmann/php-text-template/issues",
                "source": "https://github.com/sebastianbergmann/php-text-template/tree/2.0.4"
            },
            "funding": [
                {
                    "url": "https://github.com/sebastianbergmann",
                    "type": "github"
                }
            ],
            "time": "2020-10-26T05:33:50+00:00"
        },
        {
            "name": "phpunit/php-timer",
            "version": "5.0.3",
            "source": {
                "type": "git",
                "url": "https://github.com/sebastianbergmann/php-timer.git",
                "reference": "5a63ce20ed1b5bf577850e2c4e87f4aa902afbd2"
            },
            "dist": {
                "type": "zip",
                "url": "https://api.github.com/repos/sebastianbergmann/php-timer/zipball/5a63ce20ed1b5bf577850e2c4e87f4aa902afbd2",
                "reference": "5a63ce20ed1b5bf577850e2c4e87f4aa902afbd2",
                "shasum": ""
            },
            "require": {
                "php": ">=7.3"
            },
            "require-dev": {
                "phpunit/phpunit": "^9.3"
            },
            "type": "library",
            "extra": {
                "branch-alias": {
                    "dev-master": "5.0-dev"
                }
            },
            "autoload": {
                "classmap": [
                    "src/"
                ]
            },
            "notification-url": "https://packagist.org/downloads/",
            "license": [
                "BSD-3-Clause"
            ],
            "authors": [
                {
                    "name": "Sebastian Bergmann",
                    "email": "sebastian@phpunit.de",
                    "role": "lead"
                }
            ],
            "description": "Utility class for timing",
            "homepage": "https://github.com/sebastianbergmann/php-timer/",
            "keywords": [
                "timer"
            ],
            "support": {
                "issues": "https://github.com/sebastianbergmann/php-timer/issues",
                "source": "https://github.com/sebastianbergmann/php-timer/tree/5.0.3"
            },
            "funding": [
                {
                    "url": "https://github.com/sebastianbergmann",
                    "type": "github"
                }
            ],
            "time": "2020-10-26T13:16:10+00:00"
        },
        {
            "name": "phpunit/phpunit",
            "version": "9.6.x-dev",
            "source": {
                "type": "git",
                "url": "https://github.com/sebastianbergmann/phpunit.git",
                "reference": "452df670ecd903905905a2fed00447e0f57df1af"
            },
            "dist": {
                "type": "zip",
                "url": "https://api.github.com/repos/sebastianbergmann/phpunit/zipball/452df670ecd903905905a2fed00447e0f57df1af",
                "reference": "452df670ecd903905905a2fed00447e0f57df1af",
                "shasum": ""
            },
            "require": {
                "doctrine/instantiator": "^1.3.1 || ^2",
                "ext-dom": "*",
                "ext-json": "*",
                "ext-libxml": "*",
                "ext-mbstring": "*",
                "ext-xml": "*",
                "ext-xmlwriter": "*",
                "myclabs/deep-copy": "^1.10.1",
                "phar-io/manifest": "^2.0.3",
                "phar-io/version": "^3.0.2",
                "php": ">=7.3",
                "phpunit/php-code-coverage": "^9.2.28",
                "phpunit/php-file-iterator": "^3.0.5",
                "phpunit/php-invoker": "^3.1.1",
                "phpunit/php-text-template": "^2.0.3",
                "phpunit/php-timer": "^5.0.2",
                "sebastian/cli-parser": "^1.0.1",
                "sebastian/code-unit": "^1.0.6",
                "sebastian/comparator": "^4.0.8",
                "sebastian/diff": "^4.0.3",
                "sebastian/environment": "^5.1.3",
                "sebastian/exporter": "^4.0.5",
                "sebastian/global-state": "^5.0.1",
                "sebastian/object-enumerator": "^4.0.3",
                "sebastian/resource-operations": "^3.0.3",
                "sebastian/type": "^3.2",
                "sebastian/version": "^3.0.2"
            },
            "suggest": {
                "ext-soap": "To be able to generate mocks based on WSDL files",
                "ext-xdebug": "PHP extension that provides line coverage as well as branch and path coverage"
            },
            "bin": [
                "phpunit"
            ],
            "type": "library",
            "extra": {
                "branch-alias": {
                    "dev-master": "9.6-dev"
                }
            },
            "autoload": {
                "files": [
                    "src/Framework/Assert/Functions.php"
                ],
                "classmap": [
                    "src/"
                ]
            },
            "notification-url": "https://packagist.org/downloads/",
            "license": [
                "BSD-3-Clause"
            ],
            "authors": [
                {
                    "name": "Sebastian Bergmann",
                    "email": "sebastian@phpunit.de",
                    "role": "lead"
                }
            ],
            "description": "The PHP Unit Testing framework.",
            "homepage": "https://phpunit.de/",
            "keywords": [
                "phpunit",
                "testing",
                "xunit"
            ],
            "support": {
                "issues": "https://github.com/sebastianbergmann/phpunit/issues",
                "security": "https://github.com/sebastianbergmann/phpunit/security/policy",
                "source": "https://github.com/sebastianbergmann/phpunit/tree/9.6"
            },
            "funding": [
                {
                    "url": "https://phpunit.de/sponsors.html",
                    "type": "custom"
                },
                {
                    "url": "https://github.com/sebastianbergmann",
                    "type": "github"
                },
                {
                    "url": "https://tidelift.com/funding/github/packagist/phpunit/phpunit",
                    "type": "tidelift"
                }
            ],
            "time": "2024-04-04T07:49:41+00:00"
        },
        {
            "name": "sebastian/cli-parser",
            "version": "1.0.x-dev",
            "source": {
                "type": "git",
                "url": "https://github.com/sebastianbergmann/cli-parser.git",
                "reference": "2b56bea83a09de3ac06bb18b92f068e60cc6f50b"
            },
            "dist": {
                "type": "zip",
                "url": "https://api.github.com/repos/sebastianbergmann/cli-parser/zipball/2b56bea83a09de3ac06bb18b92f068e60cc6f50b",
                "reference": "2b56bea83a09de3ac06bb18b92f068e60cc6f50b",
                "shasum": ""
            },
            "require": {
                "php": ">=7.3"
            },
            "require-dev": {
                "phpunit/phpunit": "^9.3"
            },
            "type": "library",
            "extra": {
                "branch-alias": {
                    "dev-master": "1.0-dev"
                }
            },
            "autoload": {
                "classmap": [
                    "src/"
                ]
            },
            "notification-url": "https://packagist.org/downloads/",
            "license": [
                "BSD-3-Clause"
            ],
            "authors": [
                {
                    "name": "Sebastian Bergmann",
                    "email": "sebastian@phpunit.de",
                    "role": "lead"
                }
            ],
            "description": "Library for parsing CLI options",
            "homepage": "https://github.com/sebastianbergmann/cli-parser",
            "support": {
                "issues": "https://github.com/sebastianbergmann/cli-parser/issues",
                "source": "https://github.com/sebastianbergmann/cli-parser/tree/1.0.2"
            },
            "funding": [
                {
                    "url": "https://github.com/sebastianbergmann",
                    "type": "github"
                }
            ],
            "time": "2024-03-02T06:27:43+00:00"
        },
        {
            "name": "sebastian/code-unit",
            "version": "1.0.8",
            "source": {
                "type": "git",
                "url": "https://github.com/sebastianbergmann/code-unit.git",
                "reference": "1fc9f64c0927627ef78ba436c9b17d967e68e120"
            },
            "dist": {
                "type": "zip",
                "url": "https://api.github.com/repos/sebastianbergmann/code-unit/zipball/1fc9f64c0927627ef78ba436c9b17d967e68e120",
                "reference": "1fc9f64c0927627ef78ba436c9b17d967e68e120",
                "shasum": ""
            },
            "require": {
                "php": ">=7.3"
            },
            "require-dev": {
                "phpunit/phpunit": "^9.3"
            },
            "type": "library",
            "extra": {
                "branch-alias": {
                    "dev-master": "1.0-dev"
                }
            },
            "autoload": {
                "classmap": [
                    "src/"
                ]
            },
            "notification-url": "https://packagist.org/downloads/",
            "license": [
                "BSD-3-Clause"
            ],
            "authors": [
                {
                    "name": "Sebastian Bergmann",
                    "email": "sebastian@phpunit.de",
                    "role": "lead"
                }
            ],
            "description": "Collection of value objects that represent the PHP code units",
            "homepage": "https://github.com/sebastianbergmann/code-unit",
            "support": {
                "issues": "https://github.com/sebastianbergmann/code-unit/issues",
                "source": "https://github.com/sebastianbergmann/code-unit/tree/1.0.8"
            },
            "funding": [
                {
                    "url": "https://github.com/sebastianbergmann",
                    "type": "github"
                }
            ],
            "time": "2020-10-26T13:08:54+00:00"
        },
        {
            "name": "sebastian/code-unit-reverse-lookup",
            "version": "2.0.3",
            "source": {
                "type": "git",
                "url": "https://github.com/sebastianbergmann/code-unit-reverse-lookup.git",
                "reference": "ac91f01ccec49fb77bdc6fd1e548bc70f7faa3e5"
            },
            "dist": {
                "type": "zip",
                "url": "https://api.github.com/repos/sebastianbergmann/code-unit-reverse-lookup/zipball/ac91f01ccec49fb77bdc6fd1e548bc70f7faa3e5",
                "reference": "ac91f01ccec49fb77bdc6fd1e548bc70f7faa3e5",
                "shasum": ""
            },
            "require": {
                "php": ">=7.3"
            },
            "require-dev": {
                "phpunit/phpunit": "^9.3"
            },
            "type": "library",
            "extra": {
                "branch-alias": {
                    "dev-master": "2.0-dev"
                }
            },
            "autoload": {
                "classmap": [
                    "src/"
                ]
            },
            "notification-url": "https://packagist.org/downloads/",
            "license": [
                "BSD-3-Clause"
            ],
            "authors": [
                {
                    "name": "Sebastian Bergmann",
                    "email": "sebastian@phpunit.de"
                }
            ],
            "description": "Looks up which function or method a line of code belongs to",
            "homepage": "https://github.com/sebastianbergmann/code-unit-reverse-lookup/",
            "support": {
                "issues": "https://github.com/sebastianbergmann/code-unit-reverse-lookup/issues",
                "source": "https://github.com/sebastianbergmann/code-unit-reverse-lookup/tree/2.0.3"
            },
            "funding": [
                {
                    "url": "https://github.com/sebastianbergmann",
                    "type": "github"
                }
            ],
            "time": "2020-09-28T05:30:19+00:00"
        },
        {
            "name": "sebastian/comparator",
            "version": "4.0.x-dev",
            "source": {
                "type": "git",
                "url": "https://github.com/sebastianbergmann/comparator.git",
                "reference": "b247957a1c8dc81a671770f74b479c0a78a818f1"
            },
            "dist": {
                "type": "zip",
                "url": "https://api.github.com/repos/sebastianbergmann/comparator/zipball/b247957a1c8dc81a671770f74b479c0a78a818f1",
                "reference": "b247957a1c8dc81a671770f74b479c0a78a818f1",
                "shasum": ""
            },
            "require": {
                "php": ">=7.3",
                "sebastian/diff": "^4.0",
                "sebastian/exporter": "^4.0"
            },
            "require-dev": {
                "phpunit/phpunit": "^9.3"
            },
            "type": "library",
            "extra": {
                "branch-alias": {
                    "dev-master": "4.0-dev"
                }
            },
            "autoload": {
                "classmap": [
                    "src/"
                ]
            },
            "notification-url": "https://packagist.org/downloads/",
            "license": [
                "BSD-3-Clause"
            ],
            "authors": [
                {
                    "name": "Sebastian Bergmann",
                    "email": "sebastian@phpunit.de"
                },
                {
                    "name": "Jeff Welch",
                    "email": "whatthejeff@gmail.com"
                },
                {
                    "name": "Volker Dusch",
                    "email": "github@wallbash.com"
                },
                {
                    "name": "Bernhard Schussek",
                    "email": "bschussek@2bepublished.at"
                }
            ],
            "description": "Provides the functionality to compare PHP values for equality",
            "homepage": "https://github.com/sebastianbergmann/comparator",
            "keywords": [
                "comparator",
                "compare",
                "equality"
            ],
            "support": {
                "issues": "https://github.com/sebastianbergmann/comparator/issues",
                "source": "https://github.com/sebastianbergmann/comparator/tree/4.0"
            },
            "funding": [
                {
                    "url": "https://github.com/sebastianbergmann",
                    "type": "github"
                }
            ],
            "time": "2022-09-14T12:46:14+00:00"
        },
        {
            "name": "sebastian/complexity",
            "version": "2.0.x-dev",
            "source": {
                "type": "git",
                "url": "https://github.com/sebastianbergmann/complexity.git",
                "reference": "25f207c40d62b8b7aa32f5ab026c53561964053a"
            },
            "dist": {
                "type": "zip",
                "url": "https://api.github.com/repos/sebastianbergmann/complexity/zipball/25f207c40d62b8b7aa32f5ab026c53561964053a",
                "reference": "25f207c40d62b8b7aa32f5ab026c53561964053a",
                "shasum": ""
            },
            "require": {
                "nikic/php-parser": "^4.18 || ^5.0",
                "php": ">=7.3"
            },
            "require-dev": {
                "phpunit/phpunit": "^9.3"
            },
            "type": "library",
            "extra": {
                "branch-alias": {
                    "dev-master": "2.0-dev"
                }
            },
            "autoload": {
                "classmap": [
                    "src/"
                ]
            },
            "notification-url": "https://packagist.org/downloads/",
            "license": [
                "BSD-3-Clause"
            ],
            "authors": [
                {
                    "name": "Sebastian Bergmann",
                    "email": "sebastian@phpunit.de",
                    "role": "lead"
                }
            ],
            "description": "Library for calculating the complexity of PHP code units",
            "homepage": "https://github.com/sebastianbergmann/complexity",
            "support": {
                "issues": "https://github.com/sebastianbergmann/complexity/issues",
                "source": "https://github.com/sebastianbergmann/complexity/tree/2.0.3"
            },
            "funding": [
                {
                    "url": "https://github.com/sebastianbergmann",
                    "type": "github"
                }
            ],
            "time": "2023-12-22T06:19:30+00:00"
        },
        {
            "name": "sebastian/diff",
            "version": "4.0.x-dev",
            "source": {
                "type": "git",
                "url": "https://github.com/sebastianbergmann/diff.git",
                "reference": "ba01945089c3a293b01ba9badc29ad55b106b0bc"
            },
            "dist": {
                "type": "zip",
                "url": "https://api.github.com/repos/sebastianbergmann/diff/zipball/ba01945089c3a293b01ba9badc29ad55b106b0bc",
                "reference": "ba01945089c3a293b01ba9badc29ad55b106b0bc",
                "shasum": ""
            },
            "require": {
                "php": ">=7.3"
            },
            "require-dev": {
                "phpunit/phpunit": "^9.3",
                "symfony/process": "^4.2 || ^5"
            },
            "type": "library",
            "extra": {
                "branch-alias": {
                    "dev-master": "4.0-dev"
                }
            },
            "autoload": {
                "classmap": [
                    "src/"
                ]
            },
            "notification-url": "https://packagist.org/downloads/",
            "license": [
                "BSD-3-Clause"
            ],
            "authors": [
                {
                    "name": "Sebastian Bergmann",
                    "email": "sebastian@phpunit.de"
                },
                {
                    "name": "Kore Nordmann",
                    "email": "mail@kore-nordmann.de"
                }
            ],
            "description": "Diff implementation",
            "homepage": "https://github.com/sebastianbergmann/diff",
            "keywords": [
                "diff",
                "udiff",
                "unidiff",
                "unified diff"
            ],
            "support": {
                "issues": "https://github.com/sebastianbergmann/diff/issues",
                "source": "https://github.com/sebastianbergmann/diff/tree/4.0.6"
            },
            "funding": [
                {
                    "url": "https://github.com/sebastianbergmann",
                    "type": "github"
                }
            ],
            "time": "2024-03-02T06:30:58+00:00"
        },
        {
            "name": "sebastian/environment",
            "version": "5.1.x-dev",
            "source": {
                "type": "git",
                "url": "https://github.com/sebastianbergmann/environment.git",
                "reference": "830c43a844f1f8d5b7a1f6d6076b784454d8b7ed"
            },
            "dist": {
                "type": "zip",
                "url": "https://api.github.com/repos/sebastianbergmann/environment/zipball/830c43a844f1f8d5b7a1f6d6076b784454d8b7ed",
                "reference": "830c43a844f1f8d5b7a1f6d6076b784454d8b7ed",
                "shasum": ""
            },
            "require": {
                "php": ">=7.3"
            },
            "require-dev": {
                "phpunit/phpunit": "^9.3"
            },
            "suggest": {
                "ext-posix": "*"
            },
            "type": "library",
            "extra": {
                "branch-alias": {
                    "dev-master": "5.1-dev"
                }
            },
            "autoload": {
                "classmap": [
                    "src/"
                ]
            },
            "notification-url": "https://packagist.org/downloads/",
            "license": [
                "BSD-3-Clause"
            ],
            "authors": [
                {
                    "name": "Sebastian Bergmann",
                    "email": "sebastian@phpunit.de"
                }
            ],
            "description": "Provides functionality to handle HHVM/PHP environments",
            "homepage": "http://www.github.com/sebastianbergmann/environment",
            "keywords": [
                "Xdebug",
                "environment",
                "hhvm"
            ],
            "support": {
                "issues": "https://github.com/sebastianbergmann/environment/issues",
                "source": "https://github.com/sebastianbergmann/environment/tree/5.1"
            },
            "funding": [
                {
                    "url": "https://github.com/sebastianbergmann",
                    "type": "github"
                }
            ],
            "time": "2023-02-03T06:03:51+00:00"
        },
        {
            "name": "sebastian/exporter",
            "version": "4.0.x-dev",
            "source": {
                "type": "git",
                "url": "https://github.com/sebastianbergmann/exporter.git",
                "reference": "78c00df8f170e02473b682df15bfcdacc3d32d72"
            },
            "dist": {
                "type": "zip",
                "url": "https://api.github.com/repos/sebastianbergmann/exporter/zipball/78c00df8f170e02473b682df15bfcdacc3d32d72",
                "reference": "78c00df8f170e02473b682df15bfcdacc3d32d72",
                "shasum": ""
            },
            "require": {
                "php": ">=7.3",
                "sebastian/recursion-context": "^4.0"
            },
            "require-dev": {
                "ext-mbstring": "*",
                "phpunit/phpunit": "^9.3"
            },
            "type": "library",
            "extra": {
                "branch-alias": {
                    "dev-master": "4.0-dev"
                }
            },
            "autoload": {
                "classmap": [
                    "src/"
                ]
            },
            "notification-url": "https://packagist.org/downloads/",
            "license": [
                "BSD-3-Clause"
            ],
            "authors": [
                {
                    "name": "Sebastian Bergmann",
                    "email": "sebastian@phpunit.de"
                },
                {
                    "name": "Jeff Welch",
                    "email": "whatthejeff@gmail.com"
                },
                {
                    "name": "Volker Dusch",
                    "email": "github@wallbash.com"
                },
                {
                    "name": "Adam Harvey",
                    "email": "aharvey@php.net"
                },
                {
                    "name": "Bernhard Schussek",
                    "email": "bschussek@gmail.com"
                }
            ],
            "description": "Provides the functionality to export PHP variables for visualization",
            "homepage": "https://www.github.com/sebastianbergmann/exporter",
            "keywords": [
                "export",
                "exporter"
            ],
            "support": {
                "issues": "https://github.com/sebastianbergmann/exporter/issues",
                "source": "https://github.com/sebastianbergmann/exporter/tree/4.0.6"
            },
            "funding": [
                {
                    "url": "https://github.com/sebastianbergmann",
                    "type": "github"
                }
            ],
            "time": "2024-03-02T06:33:00+00:00"
        },
        {
            "name": "sebastian/global-state",
            "version": "5.0.x-dev",
            "source": {
                "type": "git",
                "url": "https://github.com/sebastianbergmann/global-state.git",
                "reference": "bca7df1f32ee6fe93b4d4a9abbf69e13a4ada2c9"
            },
            "dist": {
                "type": "zip",
                "url": "https://api.github.com/repos/sebastianbergmann/global-state/zipball/bca7df1f32ee6fe93b4d4a9abbf69e13a4ada2c9",
                "reference": "bca7df1f32ee6fe93b4d4a9abbf69e13a4ada2c9",
                "shasum": ""
            },
            "require": {
                "php": ">=7.3",
                "sebastian/object-reflector": "^2.0",
                "sebastian/recursion-context": "^4.0"
            },
            "require-dev": {
                "ext-dom": "*",
                "phpunit/phpunit": "^9.3"
            },
            "suggest": {
                "ext-uopz": "*"
            },
            "type": "library",
            "extra": {
                "branch-alias": {
                    "dev-master": "5.0-dev"
                }
            },
            "autoload": {
                "classmap": [
                    "src/"
                ]
            },
            "notification-url": "https://packagist.org/downloads/",
            "license": [
                "BSD-3-Clause"
            ],
            "authors": [
                {
                    "name": "Sebastian Bergmann",
                    "email": "sebastian@phpunit.de"
                }
            ],
            "description": "Snapshotting of global state",
            "homepage": "http://www.github.com/sebastianbergmann/global-state",
            "keywords": [
                "global state"
            ],
            "support": {
                "issues": "https://github.com/sebastianbergmann/global-state/issues",
                "source": "https://github.com/sebastianbergmann/global-state/tree/5.0.7"
            },
            "funding": [
                {
                    "url": "https://github.com/sebastianbergmann",
                    "type": "github"
                }
            ],
            "time": "2024-03-02T06:35:11+00:00"
        },
        {
            "name": "sebastian/lines-of-code",
            "version": "1.0.x-dev",
            "source": {
                "type": "git",
                "url": "https://github.com/sebastianbergmann/lines-of-code.git",
                "reference": "e1e4a170560925c26d424b6a03aed157e7dcc5c5"
            },
            "dist": {
                "type": "zip",
                "url": "https://api.github.com/repos/sebastianbergmann/lines-of-code/zipball/e1e4a170560925c26d424b6a03aed157e7dcc5c5",
                "reference": "e1e4a170560925c26d424b6a03aed157e7dcc5c5",
                "shasum": ""
            },
            "require": {
                "nikic/php-parser": "^4.18 || ^5.0",
                "php": ">=7.3"
            },
            "require-dev": {
                "phpunit/phpunit": "^9.3"
            },
            "type": "library",
            "extra": {
                "branch-alias": {
                    "dev-master": "1.0-dev"
                }
            },
            "autoload": {
                "classmap": [
                    "src/"
                ]
            },
            "notification-url": "https://packagist.org/downloads/",
            "license": [
                "BSD-3-Clause"
            ],
            "authors": [
                {
                    "name": "Sebastian Bergmann",
                    "email": "sebastian@phpunit.de",
                    "role": "lead"
                }
            ],
            "description": "Library for counting the lines of code in PHP source code",
            "homepage": "https://github.com/sebastianbergmann/lines-of-code",
            "support": {
                "issues": "https://github.com/sebastianbergmann/lines-of-code/issues",
                "source": "https://github.com/sebastianbergmann/lines-of-code/tree/1.0.4"
            },
            "funding": [
                {
                    "url": "https://github.com/sebastianbergmann",
                    "type": "github"
                }
            ],
            "time": "2023-12-22T06:20:34+00:00"
        },
        {
            "name": "sebastian/object-enumerator",
            "version": "4.0.4",
            "source": {
                "type": "git",
                "url": "https://github.com/sebastianbergmann/object-enumerator.git",
                "reference": "5c9eeac41b290a3712d88851518825ad78f45c71"
            },
            "dist": {
                "type": "zip",
                "url": "https://api.github.com/repos/sebastianbergmann/object-enumerator/zipball/5c9eeac41b290a3712d88851518825ad78f45c71",
                "reference": "5c9eeac41b290a3712d88851518825ad78f45c71",
                "shasum": ""
            },
            "require": {
                "php": ">=7.3",
                "sebastian/object-reflector": "^2.0",
                "sebastian/recursion-context": "^4.0"
            },
            "require-dev": {
                "phpunit/phpunit": "^9.3"
            },
            "type": "library",
            "extra": {
                "branch-alias": {
                    "dev-master": "4.0-dev"
                }
            },
            "autoload": {
                "classmap": [
                    "src/"
                ]
            },
            "notification-url": "https://packagist.org/downloads/",
            "license": [
                "BSD-3-Clause"
            ],
            "authors": [
                {
                    "name": "Sebastian Bergmann",
                    "email": "sebastian@phpunit.de"
                }
            ],
            "description": "Traverses array structures and object graphs to enumerate all referenced objects",
            "homepage": "https://github.com/sebastianbergmann/object-enumerator/",
            "support": {
                "issues": "https://github.com/sebastianbergmann/object-enumerator/issues",
                "source": "https://github.com/sebastianbergmann/object-enumerator/tree/4.0.4"
            },
            "funding": [
                {
                    "url": "https://github.com/sebastianbergmann",
                    "type": "github"
                }
            ],
            "time": "2020-10-26T13:12:34+00:00"
        },
        {
            "name": "sebastian/object-reflector",
            "version": "2.0.4",
            "source": {
                "type": "git",
                "url": "https://github.com/sebastianbergmann/object-reflector.git",
                "reference": "b4f479ebdbf63ac605d183ece17d8d7fe49c15c7"
            },
            "dist": {
                "type": "zip",
                "url": "https://api.github.com/repos/sebastianbergmann/object-reflector/zipball/b4f479ebdbf63ac605d183ece17d8d7fe49c15c7",
                "reference": "b4f479ebdbf63ac605d183ece17d8d7fe49c15c7",
                "shasum": ""
            },
            "require": {
                "php": ">=7.3"
            },
            "require-dev": {
                "phpunit/phpunit": "^9.3"
            },
            "type": "library",
            "extra": {
                "branch-alias": {
                    "dev-master": "2.0-dev"
                }
            },
            "autoload": {
                "classmap": [
                    "src/"
                ]
            },
            "notification-url": "https://packagist.org/downloads/",
            "license": [
                "BSD-3-Clause"
            ],
            "authors": [
                {
                    "name": "Sebastian Bergmann",
                    "email": "sebastian@phpunit.de"
                }
            ],
            "description": "Allows reflection of object attributes, including inherited and non-public ones",
            "homepage": "https://github.com/sebastianbergmann/object-reflector/",
            "support": {
                "issues": "https://github.com/sebastianbergmann/object-reflector/issues",
                "source": "https://github.com/sebastianbergmann/object-reflector/tree/2.0.4"
            },
            "funding": [
                {
                    "url": "https://github.com/sebastianbergmann",
                    "type": "github"
                }
            ],
            "time": "2020-10-26T13:14:26+00:00"
        },
        {
            "name": "sebastian/recursion-context",
            "version": "4.0.x-dev",
            "source": {
                "type": "git",
                "url": "https://github.com/sebastianbergmann/recursion-context.git",
                "reference": "e75bd0f07204fec2a0af9b0f3cfe97d05f92efc1"
            },
            "dist": {
                "type": "zip",
                "url": "https://api.github.com/repos/sebastianbergmann/recursion-context/zipball/e75bd0f07204fec2a0af9b0f3cfe97d05f92efc1",
                "reference": "e75bd0f07204fec2a0af9b0f3cfe97d05f92efc1",
                "shasum": ""
            },
            "require": {
                "php": ">=7.3"
            },
            "require-dev": {
                "phpunit/phpunit": "^9.3"
            },
            "type": "library",
            "extra": {
                "branch-alias": {
                    "dev-master": "4.0-dev"
                }
            },
            "autoload": {
                "classmap": [
                    "src/"
                ]
            },
            "notification-url": "https://packagist.org/downloads/",
            "license": [
                "BSD-3-Clause"
            ],
            "authors": [
                {
                    "name": "Sebastian Bergmann",
                    "email": "sebastian@phpunit.de"
                },
                {
                    "name": "Jeff Welch",
                    "email": "whatthejeff@gmail.com"
                },
                {
                    "name": "Adam Harvey",
                    "email": "aharvey@php.net"
                }
            ],
            "description": "Provides functionality to recursively process PHP variables",
            "homepage": "https://github.com/sebastianbergmann/recursion-context",
            "support": {
                "issues": "https://github.com/sebastianbergmann/recursion-context/issues",
                "source": "https://github.com/sebastianbergmann/recursion-context/tree/4.0.5"
            },
            "funding": [
                {
                    "url": "https://github.com/sebastianbergmann",
                    "type": "github"
                }
            ],
            "time": "2023-02-03T06:07:39+00:00"
        },
        {
            "name": "sebastian/resource-operations",
            "version": "dev-main",
            "source": {
                "type": "git",
                "url": "https://github.com/sebastianbergmann/resource-operations.git",
                "reference": "ff553e7482dcee39fa4acc2b175d6ddeb0f7bc25"
            },
            "dist": {
                "type": "zip",
                "url": "https://api.github.com/repos/sebastianbergmann/resource-operations/zipball/ff553e7482dcee39fa4acc2b175d6ddeb0f7bc25",
                "reference": "ff553e7482dcee39fa4acc2b175d6ddeb0f7bc25",
                "shasum": ""
            },
            "require": {
                "php": ">=7.3"
            },
            "require-dev": {
                "phpunit/phpunit": "^9.0"
            },
            "default-branch": true,
            "type": "library",
            "extra": {
                "branch-alias": {
                    "dev-main": "3.0-dev"
                }
            },
            "autoload": {
                "classmap": [
                    "src/"
                ]
            },
            "notification-url": "https://packagist.org/downloads/",
            "license": [
                "BSD-3-Clause"
            ],
            "authors": [
                {
                    "name": "Sebastian Bergmann",
                    "email": "sebastian@phpunit.de"
                }
            ],
            "description": "Provides a list of PHP built-in functions that operate on resources",
            "homepage": "https://www.github.com/sebastianbergmann/resource-operations",
            "support": {
                "source": "https://github.com/sebastianbergmann/resource-operations/tree/main"
            },
            "funding": [
                {
                    "url": "https://github.com/sebastianbergmann",
                    "type": "github"
                }
            ],
            "time": "2024-03-14T18:47:08+00:00"
        },
        {
            "name": "sebastian/type",
            "version": "3.2.x-dev",
            "source": {
                "type": "git",
                "url": "https://github.com/sebastianbergmann/type.git",
                "reference": "75e2c2a32f5e0b3aef905b9ed0b179b953b3d7c7"
            },
            "dist": {
                "type": "zip",
                "url": "https://api.github.com/repos/sebastianbergmann/type/zipball/75e2c2a32f5e0b3aef905b9ed0b179b953b3d7c7",
                "reference": "75e2c2a32f5e0b3aef905b9ed0b179b953b3d7c7",
                "shasum": ""
            },
            "require": {
                "php": ">=7.3"
            },
            "require-dev": {
                "phpunit/phpunit": "^9.5"
            },
            "type": "library",
            "extra": {
                "branch-alias": {
                    "dev-master": "3.2-dev"
                }
            },
            "autoload": {
                "classmap": [
                    "src/"
                ]
            },
            "notification-url": "https://packagist.org/downloads/",
            "license": [
                "BSD-3-Clause"
            ],
            "authors": [
                {
                    "name": "Sebastian Bergmann",
                    "email": "sebastian@phpunit.de",
                    "role": "lead"
                }
            ],
            "description": "Collection of value objects that represent the types of the PHP type system",
            "homepage": "https://github.com/sebastianbergmann/type",
            "support": {
                "issues": "https://github.com/sebastianbergmann/type/issues",
                "source": "https://github.com/sebastianbergmann/type/tree/3.2"
            },
            "funding": [
                {
                    "url": "https://github.com/sebastianbergmann",
                    "type": "github"
                }
            ],
            "time": "2023-02-03T06:13:03+00:00"
        },
        {
            "name": "sebastian/version",
            "version": "3.0.x-dev",
            "source": {
                "type": "git",
                "url": "https://github.com/sebastianbergmann/version.git",
                "reference": "c6c1022351a901512170118436c764e473f6de8c"
            },
            "dist": {
                "type": "zip",
                "url": "https://api.github.com/repos/sebastianbergmann/version/zipball/c6c1022351a901512170118436c764e473f6de8c",
                "reference": "c6c1022351a901512170118436c764e473f6de8c",
                "shasum": ""
            },
            "require": {
                "php": ">=7.3"
            },
            "type": "library",
            "extra": {
                "branch-alias": {
                    "dev-master": "3.0-dev"
                }
            },
            "autoload": {
                "classmap": [
                    "src/"
                ]
            },
            "notification-url": "https://packagist.org/downloads/",
            "license": [
                "BSD-3-Clause"
            ],
            "authors": [
                {
                    "name": "Sebastian Bergmann",
                    "email": "sebastian@phpunit.de",
                    "role": "lead"
                }
            ],
            "description": "Library that helps with managing the version number of Git-hosted PHP projects",
            "homepage": "https://github.com/sebastianbergmann/version",
            "support": {
                "issues": "https://github.com/sebastianbergmann/version/issues",
                "source": "https://github.com/sebastianbergmann/version/tree/3.0.2"
            },
            "funding": [
                {
                    "url": "https://github.com/sebastianbergmann",
                    "type": "github"
                }
            ],
            "time": "2020-09-28T06:39:44+00:00"
        },
        {
            "name": "slevomat/coding-standard",
            "version": "dev-master",
            "source": {
                "type": "git",
                "url": "https://github.com/slevomat/coding-standard.git",
                "reference": "4ea0c29b01a6ceab3d840030425c1c93d166cd7c"
            },
            "dist": {
                "type": "zip",
                "url": "https://api.github.com/repos/slevomat/coding-standard/zipball/4ea0c29b01a6ceab3d840030425c1c93d166cd7c",
                "reference": "4ea0c29b01a6ceab3d840030425c1c93d166cd7c",
                "shasum": ""
            },
            "require": {
                "dealerdirect/phpcodesniffer-composer-installer": "^0.6.2 || ^0.7 || ^1.0",
                "php": "^7.2 || ^8.0",
                "phpstan/phpdoc-parser": "^1.23.1",
                "squizlabs/php_codesniffer": "^3.9.0"
            },
            "require-dev": {
                "phing/phing": "2.17.4",
                "php-parallel-lint/php-parallel-lint": "1.3.2",
                "phpstan/phpstan": "1.10.60",
                "phpstan/phpstan-deprecation-rules": "1.1.4",
                "phpstan/phpstan-phpunit": "1.3.16",
                "phpstan/phpstan-strict-rules": "1.5.2",
                "phpunit/phpunit": "8.5.21|9.6.8|10.5.11"
            },
            "default-branch": true,
            "type": "phpcodesniffer-standard",
            "extra": {
                "branch-alias": {
                    "dev-master": "8.x-dev"
                }
            },
            "autoload": {
                "psr-4": {
                    "SlevomatCodingStandard\\": "SlevomatCodingStandard/"
                }
            },
            "notification-url": "https://packagist.org/downloads/",
            "license": [
                "MIT"
            ],
            "description": "Slevomat Coding Standard for PHP_CodeSniffer complements Consistence Coding Standard by providing sniffs with additional checks.",
            "keywords": [
                "dev",
                "phpcs"
            ],
            "support": {
                "issues": "https://github.com/slevomat/coding-standard/issues",
                "source": "https://github.com/slevomat/coding-standard/tree/master"
            },
            "funding": [
                {
                    "url": "https://github.com/kukulich",
                    "type": "github"
                },
                {
                    "url": "https://tidelift.com/funding/github/packagist/slevomat/coding-standard",
                    "type": "tidelift"
                }
            ],
            "time": "2024-03-09T16:05:30+00:00"
        },
        {
            "name": "squizlabs/php_codesniffer",
            "version": "dev-master",
            "source": {
                "type": "git",
                "url": "https://github.com/PHPCSStandards/PHP_CodeSniffer.git",
                "reference": "82ad715a370d9e0fbcfd428896f615d9ce3a17c5"
            },
            "dist": {
                "type": "zip",
                "url": "https://api.github.com/repos/PHPCSStandards/PHP_CodeSniffer/zipball/82ad715a370d9e0fbcfd428896f615d9ce3a17c5",
                "reference": "82ad715a370d9e0fbcfd428896f615d9ce3a17c5",
                "shasum": ""
            },
            "require": {
                "ext-simplexml": "*",
                "ext-tokenizer": "*",
                "ext-xmlwriter": "*",
                "php": ">=5.4.0"
            },
            "require-dev": {
                "phpunit/phpunit": "^4.0 || ^5.0 || ^6.0 || ^7.0 || ^8.0 || ^9.3.4"
            },
            "default-branch": true,
            "bin": [
                "bin/phpcbf",
                "bin/phpcs"
            ],
            "type": "library",
            "extra": {
                "branch-alias": {
                    "dev-master": "3.x-dev"
                }
            },
            "notification-url": "https://packagist.org/downloads/",
            "license": [
                "BSD-3-Clause"
            ],
            "authors": [
                {
                    "name": "Greg Sherwood",
                    "role": "Former lead"
                },
                {
                    "name": "Juliette Reinders Folmer",
                    "role": "Current lead"
                },
                {
                    "name": "Contributors",
                    "homepage": "https://github.com/PHPCSStandards/PHP_CodeSniffer/graphs/contributors"
                }
            ],
            "description": "PHP_CodeSniffer tokenizes PHP, JavaScript and CSS files and detects violations of a defined set of coding standards.",
            "homepage": "https://github.com/PHPCSStandards/PHP_CodeSniffer",
            "keywords": [
                "phpcs",
                "standards",
                "static analysis"
            ],
            "support": {
                "issues": "https://github.com/PHPCSStandards/PHP_CodeSniffer/issues",
                "security": "https://github.com/PHPCSStandards/PHP_CodeSniffer/security/policy",
                "source": "https://github.com/PHPCSStandards/PHP_CodeSniffer",
                "wiki": "https://github.com/PHPCSStandards/PHP_CodeSniffer/wiki"
            },
            "funding": [
                {
                    "url": "https://github.com/PHPCSStandards",
                    "type": "github"
                },
                {
                    "url": "https://github.com/jrfnl",
                    "type": "github"
                },
                {
                    "url": "https://opencollective.com/php_codesniffer",
                    "type": "open_collective"
                }
            ],
            "time": "2024-04-03T01:56:19+00:00"
        },
        {
            "name": "theseer/tokenizer",
            "version": "1.2.3",
            "source": {
                "type": "git",
                "url": "https://github.com/theseer/tokenizer.git",
                "reference": "737eda637ed5e28c3413cb1ebe8bb52cbf1ca7a2"
            },
            "dist": {
                "type": "zip",
                "url": "https://api.github.com/repos/theseer/tokenizer/zipball/737eda637ed5e28c3413cb1ebe8bb52cbf1ca7a2",
                "reference": "737eda637ed5e28c3413cb1ebe8bb52cbf1ca7a2",
                "shasum": ""
            },
            "require": {
                "ext-dom": "*",
                "ext-tokenizer": "*",
                "ext-xmlwriter": "*",
                "php": "^7.2 || ^8.0"
            },
            "type": "library",
            "autoload": {
                "classmap": [
                    "src/"
                ]
            },
            "notification-url": "https://packagist.org/downloads/",
            "license": [
                "BSD-3-Clause"
            ],
            "authors": [
                {
                    "name": "Arne Blankerts",
                    "email": "arne@blankerts.de",
                    "role": "Developer"
                }
            ],
            "description": "A small library for converting tokenized PHP source code into XML and potentially other formats",
            "support": {
                "issues": "https://github.com/theseer/tokenizer/issues",
                "source": "https://github.com/theseer/tokenizer/tree/1.2.3"
            },
            "funding": [
                {
                    "url": "https://github.com/theseer",
                    "type": "github"
                }
            ],
            "time": "2024-03-03T12:36:25+00:00"
        }
    ],
    "aliases": [],
    "minimum-stability": "dev",
    "stability-flags": [],
    "prefer-stable": false,
    "prefer-lowest": false,
    "platform": [],
    "platform-dev": [],
    "plugin-api-version": "2.6.0"
}<|MERGE_RESOLUTION|>--- conflicted
+++ resolved
@@ -4,7 +4,7 @@
         "Read more about it at https://getcomposer.org/doc/01-basic-usage.md#installing-dependencies",
         "This file is @generated automatically"
     ],
-    "content-hash": "255875d78b114ffb964be263d7cc24e0",
+    "content-hash": "716d3df8fe6068cab0b05007ae234b52",
     "packages": [
         {
             "name": "composer/ca-bundle",
@@ -715,16 +715,16 @@
         },
         {
             "name": "manticoresoftware/php-sql-parser",
-            "version": "v4.6.0-patch5",
+            "version": "v4.6.0-patch4",
             "source": {
                 "type": "git",
                 "url": "https://github.com/manticoresoftware/PHP-SQL-Parser.git",
-                "reference": "207ed7bb9bdb7bbd96c71fa44c301f051c965e72"
-            },
-            "dist": {
-                "type": "zip",
-                "url": "https://api.github.com/repos/manticoresoftware/PHP-SQL-Parser/zipball/207ed7bb9bdb7bbd96c71fa44c301f051c965e72",
-                "reference": "207ed7bb9bdb7bbd96c71fa44c301f051c965e72",
+                "reference": "0034db8c6e2ec62267c5b10d4aa2009eb2787956"
+            },
+            "dist": {
+                "type": "zip",
+                "url": "https://api.github.com/repos/manticoresoftware/PHP-SQL-Parser/zipball/0034db8c6e2ec62267c5b10d4aa2009eb2787956",
+                "reference": "0034db8c6e2ec62267c5b10d4aa2009eb2787956",
                 "shasum": ""
             },
             "require": {
@@ -771,7 +771,7 @@
                 "issues": "https://github.com/greenlion/PHP-SQL-Parser/issues",
                 "source": "https://github.com/greenlion/PHP-SQL-Parser"
             },
-            "time": "2024-04-04T14:47:19+00:00"
+            "time": "2024-03-28T13:51:47+00:00"
         },
         {
             "name": "php-ds/php-ds",
@@ -1187,21 +1187,12 @@
             "source": {
                 "type": "git",
                 "url": "https://github.com/symfony/console.git",
-<<<<<<< HEAD
-                "reference": "ae650d8a8a750122da21300c2a37d80511001559"
-            },
-            "dist": {
-                "type": "zip",
-                "url": "https://api.github.com/repos/symfony/console/zipball/ae650d8a8a750122da21300c2a37d80511001559",
-                "reference": "ae650d8a8a750122da21300c2a37d80511001559",
-=======
                 "reference": "a2708a5da5c87d1d0d52937bdeac625df659e11f"
             },
             "dist": {
                 "type": "zip",
                 "url": "https://api.github.com/repos/symfony/console/zipball/a2708a5da5c87d1d0d52937bdeac625df659e11f",
                 "reference": "a2708a5da5c87d1d0d52937bdeac625df659e11f",
->>>>>>> 3fb7e043
                 "shasum": ""
             },
             "require": {
@@ -1282,11 +1273,7 @@
                     "type": "tidelift"
                 }
             ],
-<<<<<<< HEAD
-            "time": "2024-04-03T14:21:08+00:00"
-=======
             "time": "2024-03-29T19:07:53+00:00"
->>>>>>> 3fb7e043
         },
         {
             "name": "symfony/dependency-injection",
@@ -1443,28 +1430,18 @@
             "source": {
                 "type": "git",
                 "url": "https://github.com/symfony/filesystem.git",
-<<<<<<< HEAD
-                "reference": "fa0c107e22281f145ae779ec3cf3188f036ac19b"
-            },
-            "dist": {
-                "type": "zip",
-                "url": "https://api.github.com/repos/symfony/filesystem/zipball/fa0c107e22281f145ae779ec3cf3188f036ac19b",
-                "reference": "fa0c107e22281f145ae779ec3cf3188f036ac19b",
-=======
                 "reference": "bddc353b1ad64504936f18217474f5dc21295849"
             },
             "dist": {
                 "type": "zip",
                 "url": "https://api.github.com/repos/symfony/filesystem/zipball/bddc353b1ad64504936f18217474f5dc21295849",
                 "reference": "bddc353b1ad64504936f18217474f5dc21295849",
->>>>>>> 3fb7e043
                 "shasum": ""
             },
             "require": {
                 "php": ">=8.2",
                 "symfony/polyfill-ctype": "~1.8",
-                "symfony/polyfill-mbstring": "~1.8",
-                "symfony/process": "^6.4|^7.0"
+                "symfony/polyfill-mbstring": "~1.8"
             },
             "type": "library",
             "autoload": {
@@ -1508,11 +1485,7 @@
                     "type": "tidelift"
                 }
             ],
-<<<<<<< HEAD
-            "time": "2024-04-03T15:08:37+00:00"
-=======
             "time": "2024-04-01T11:34:39+00:00"
->>>>>>> 3fb7e043
         },
         {
             "name": "symfony/finder",
@@ -2834,16 +2807,16 @@
         },
         {
             "name": "phpstan/phpdoc-parser",
-            "version": "1.28.0",
+            "version": "1.27.0",
             "source": {
                 "type": "git",
                 "url": "https://github.com/phpstan/phpdoc-parser.git",
-                "reference": "cd06d6b1a1b3c75b0b83f97577869fd85a3cd4fb"
-            },
-            "dist": {
-                "type": "zip",
-                "url": "https://api.github.com/repos/phpstan/phpdoc-parser/zipball/cd06d6b1a1b3c75b0b83f97577869fd85a3cd4fb",
-                "reference": "cd06d6b1a1b3c75b0b83f97577869fd85a3cd4fb",
+                "reference": "86e4d5a4b036f8f0be1464522f4c6b584c452757"
+            },
+            "dist": {
+                "type": "zip",
+                "url": "https://api.github.com/repos/phpstan/phpdoc-parser/zipball/86e4d5a4b036f8f0be1464522f4c6b584c452757",
+                "reference": "86e4d5a4b036f8f0be1464522f4c6b584c452757",
                 "shasum": ""
             },
             "require": {
@@ -2875,9 +2848,9 @@
             "description": "PHPDoc parser with support for nullable, intersection and generic types",
             "support": {
                 "issues": "https://github.com/phpstan/phpdoc-parser/issues",
-                "source": "https://github.com/phpstan/phpdoc-parser/tree/1.28.0"
-            },
-            "time": "2024-04-03T18:51:33+00:00"
+                "source": "https://github.com/phpstan/phpdoc-parser/tree/1.27.0"
+            },
+            "time": "2024-03-21T13:14:53+00:00"
         },
         {
             "name": "phpstan/phpstan",
@@ -2885,21 +2858,12 @@
             "source": {
                 "type": "git",
                 "url": "https://github.com/phpstan/phpstan.git",
-<<<<<<< HEAD
-                "reference": "df0007478b121e50404abab3393b2f38697672c6"
-            },
-            "dist": {
-                "type": "zip",
-                "url": "https://api.github.com/repos/phpstan/phpstan/zipball/df0007478b121e50404abab3393b2f38697672c6",
-                "reference": "df0007478b121e50404abab3393b2f38697672c6",
-=======
                 "reference": "d7579c4062ccd8f98138264238901fc692151a0d"
             },
             "dist": {
                 "type": "zip",
                 "url": "https://api.github.com/repos/phpstan/phpstan/zipball/d7579c4062ccd8f98138264238901fc692151a0d",
                 "reference": "d7579c4062ccd8f98138264238901fc692151a0d",
->>>>>>> 3fb7e043
                 "shasum": ""
             },
             "require": {
@@ -2943,13 +2907,13 @@
                 {
                     "url": "https://github.com/phpstan",
                     "type": "github"
-                }
-            ],
-<<<<<<< HEAD
-            "time": "2024-04-04T12:49:45+00:00"
-=======
+                },
+                {
+                    "url": "https://tidelift.com/funding/github/packagist/phpstan/phpstan",
+                    "type": "tidelift"
+                }
+            ],
             "time": "2024-04-03T10:29:11+00:00"
->>>>>>> 3fb7e043
         },
         {
             "name": "phpunit/php-code-coverage",
@@ -3276,12 +3240,12 @@
             "source": {
                 "type": "git",
                 "url": "https://github.com/sebastianbergmann/phpunit.git",
-                "reference": "452df670ecd903905905a2fed00447e0f57df1af"
-            },
-            "dist": {
-                "type": "zip",
-                "url": "https://api.github.com/repos/sebastianbergmann/phpunit/zipball/452df670ecd903905905a2fed00447e0f57df1af",
-                "reference": "452df670ecd903905905a2fed00447e0f57df1af",
+                "reference": "5378382017ced87e600e79919bcd3009317f0baa"
+            },
+            "dist": {
+                "type": "zip",
+                "url": "https://api.github.com/repos/sebastianbergmann/phpunit/zipball/5378382017ced87e600e79919bcd3009317f0baa",
+                "reference": "5378382017ced87e600e79919bcd3009317f0baa",
                 "shasum": ""
             },
             "require": {
@@ -3371,7 +3335,7 @@
                     "type": "tidelift"
                 }
             ],
-            "time": "2024-04-04T07:49:41+00:00"
+            "time": "2024-03-23T07:30:30+00:00"
         },
         {
             "name": "sebastian/cli-parser",
