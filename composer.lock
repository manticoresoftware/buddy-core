--- conflicted
+++ resolved
@@ -2120,21 +2120,12 @@
             "source": {
                 "type": "git",
                 "url": "https://github.com/symfony/process.git",
-<<<<<<< HEAD
-                "reference": "3ff7583f87cb8560d38ba66f61d81826ddb97591"
-            },
-            "dist": {
-                "type": "zip",
-                "url": "https://api.github.com/repos/symfony/process/zipball/3ff7583f87cb8560d38ba66f61d81826ddb97591",
-                "reference": "3ff7583f87cb8560d38ba66f61d81826ddb97591",
-=======
                 "reference": "bb0a8b7772610211c2cd7d6e4e36acfcbadcb613"
             },
             "dist": {
                 "type": "zip",
                 "url": "https://api.github.com/repos/symfony/process/zipball/bb0a8b7772610211c2cd7d6e4e36acfcbadcb613",
                 "reference": "bb0a8b7772610211c2cd7d6e4e36acfcbadcb613",
->>>>>>> 28b2ae7e
                 "shasum": ""
             },
             "require": {
@@ -2182,11 +2173,7 @@
                     "type": "tidelift"
                 }
             ],
-<<<<<<< HEAD
-            "time": "2024-07-26T12:49:40+00:00"
-=======
             "time": "2024-07-29T06:33:22+00:00"
->>>>>>> 28b2ae7e
         },
         {
             "name": "symfony/service-contracts",
@@ -2877,21 +2864,12 @@
             "source": {
                 "type": "git",
                 "url": "https://github.com/phpstan/phpstan.git",
-<<<<<<< HEAD
-                "reference": "ac42e2722ef887a0e93122cb15a55f08865893fb"
-            },
-            "dist": {
-                "type": "zip",
-                "url": "https://api.github.com/repos/phpstan/phpstan/zipball/ac42e2722ef887a0e93122cb15a55f08865893fb",
-                "reference": "ac42e2722ef887a0e93122cb15a55f08865893fb",
-=======
                 "reference": "4318276cd9e139f9710098716243829de601a5f6"
             },
             "dist": {
                 "type": "zip",
                 "url": "https://api.github.com/repos/phpstan/phpstan/zipball/4318276cd9e139f9710098716243829de601a5f6",
                 "reference": "4318276cd9e139f9710098716243829de601a5f6",
->>>>>>> 28b2ae7e
                 "shasum": ""
             },
             "require": {
@@ -2937,11 +2915,7 @@
                     "type": "github"
                 }
             ],
-<<<<<<< HEAD
-            "time": "2024-07-29T06:59:39+00:00"
-=======
             "time": "2024-07-31T08:52:33+00:00"
->>>>>>> 28b2ae7e
         },
         {
             "name": "phpunit/php-code-coverage",
@@ -4401,21 +4375,12 @@
             "source": {
                 "type": "git",
                 "url": "https://github.com/PHPCSStandards/PHP_CodeSniffer.git",
-<<<<<<< HEAD
-                "reference": "a3d11a96b68bb837e58e859f4376784d75aa2733"
-            },
-            "dist": {
-                "type": "zip",
-                "url": "https://api.github.com/repos/PHPCSStandards/PHP_CodeSniffer/zipball/a3d11a96b68bb837e58e859f4376784d75aa2733",
-                "reference": "a3d11a96b68bb837e58e859f4376784d75aa2733",
-=======
                 "reference": "0855bf25484fd85b381443cfd169fa33495b61c1"
             },
             "dist": {
                 "type": "zip",
                 "url": "https://api.github.com/repos/PHPCSStandards/PHP_CodeSniffer/zipball/0855bf25484fd85b381443cfd169fa33495b61c1",
                 "reference": "0855bf25484fd85b381443cfd169fa33495b61c1",
->>>>>>> 28b2ae7e
                 "shasum": ""
             },
             "require": {
@@ -4483,11 +4448,7 @@
                     "type": "open_collective"
                 }
             ],
-<<<<<<< HEAD
-            "time": "2024-07-27T09:41:13+00:00"
-=======
             "time": "2024-07-31T04:44:04+00:00"
->>>>>>> 28b2ae7e
         },
         {
             "name": "theseer/tokenizer",
