{
    "_readme": [
        "This file locks the dependencies of your project to a known state",
        "Read more about it at https://getcomposer.org/doc/01-basic-usage.md#installing-dependencies",
        "This file is @generated automatically"
    ],
<<<<<<< HEAD
    "content-hash": "255875d78b114ffb964be263d7cc24e0",
=======
    "content-hash": "dd58b424646ef7483e1d9f914a9d8584",
>>>>>>> b6d5320d
    "packages": [
        {
            "name": "composer/ca-bundle",
            "version": "dev-main",
            "source": {
                "type": "git",
                "url": "https://github.com/composer/ca-bundle.git",
                "reference": "0c5ccfcfea312b5c5a190a21ac5cef93f74baf99"
            },
            "dist": {
                "type": "zip",
                "url": "https://api.github.com/repos/composer/ca-bundle/zipball/0c5ccfcfea312b5c5a190a21ac5cef93f74baf99",
                "reference": "0c5ccfcfea312b5c5a190a21ac5cef93f74baf99",
                "shasum": ""
            },
            "require": {
                "ext-openssl": "*",
                "ext-pcre": "*",
                "php": "^7.2 || ^8.0"
            },
            "require-dev": {
                "phpstan/phpstan": "^1.10",
                "psr/log": "^1.0",
                "symfony/phpunit-bridge": "^4.2 || ^5",
                "symfony/process": "^4.0 || ^5.0 || ^6.0 || ^7.0"
            },
            "default-branch": true,
            "type": "library",
            "extra": {
                "branch-alias": {
                    "dev-main": "1.x-dev"
                }
            },
            "autoload": {
                "psr-4": {
                    "Composer\\CaBundle\\": "src"
                }
            },
            "notification-url": "https://packagist.org/downloads/",
            "license": [
                "MIT"
            ],
            "authors": [
                {
                    "name": "Jordi Boggiano",
                    "email": "j.boggiano@seld.be",
                    "homepage": "http://seld.be"
                }
            ],
            "description": "Lets you find a path to the system CA bundle, and includes a fallback to the Mozilla CA bundle.",
            "keywords": [
                "cabundle",
                "cacert",
                "certificate",
                "ssl",
                "tls"
            ],
            "support": {
                "irc": "irc://irc.freenode.org/composer",
                "issues": "https://github.com/composer/ca-bundle/issues",
                "source": "https://github.com/composer/ca-bundle/tree/1.5.0"
            },
            "funding": [
                {
                    "url": "https://packagist.com",
                    "type": "custom"
                },
                {
                    "url": "https://github.com/composer",
                    "type": "github"
                },
                {
                    "url": "https://tidelift.com/funding/github/packagist/composer/composer",
                    "type": "tidelift"
                }
            ],
            "time": "2024-03-15T14:00:32+00:00"
        },
        {
            "name": "composer/class-map-generator",
            "version": "dev-main",
            "source": {
                "type": "git",
                "url": "https://github.com/composer/class-map-generator.git",
                "reference": "8286a62d243312ed99b3eee20d5005c961adb311"
            },
            "dist": {
                "type": "zip",
                "url": "https://api.github.com/repos/composer/class-map-generator/zipball/8286a62d243312ed99b3eee20d5005c961adb311",
                "reference": "8286a62d243312ed99b3eee20d5005c961adb311",
                "shasum": ""
            },
            "require": {
                "composer/pcre": "^2.1 || ^3.1",
                "php": "^7.2 || ^8.0",
                "symfony/finder": "^4.4 || ^5.3 || ^6 || ^7"
            },
            "require-dev": {
                "phpstan/phpstan": "^1.6",
                "phpstan/phpstan-deprecation-rules": "^1",
                "phpstan/phpstan-phpunit": "^1",
                "phpstan/phpstan-strict-rules": "^1.1",
                "symfony/filesystem": "^5.4 || ^6",
                "symfony/phpunit-bridge": "^5"
            },
            "default-branch": true,
            "type": "library",
            "extra": {
                "branch-alias": {
                    "dev-main": "1.x-dev"
                }
            },
            "autoload": {
                "psr-4": {
                    "Composer\\ClassMapGenerator\\": "src"
                }
            },
            "notification-url": "https://packagist.org/downloads/",
            "license": [
                "MIT"
            ],
            "authors": [
                {
                    "name": "Jordi Boggiano",
                    "email": "j.boggiano@seld.be",
                    "homepage": "https://seld.be"
                }
            ],
            "description": "Utilities to scan PHP code and generate class maps.",
            "keywords": [
                "classmap"
            ],
            "support": {
                "issues": "https://github.com/composer/class-map-generator/issues",
                "source": "https://github.com/composer/class-map-generator/tree/1.1.1"
            },
            "funding": [
                {
                    "url": "https://packagist.com",
                    "type": "custom"
                },
                {
                    "url": "https://github.com/composer",
                    "type": "github"
                },
                {
                    "url": "https://tidelift.com/funding/github/packagist/composer/composer",
                    "type": "tidelift"
                }
            ],
            "time": "2024-03-15T12:53:41+00:00"
        },
        {
            "name": "composer/composer",
            "version": "dev-main",
            "source": {
                "type": "git",
                "url": "https://github.com/composer/composer.git",
                "reference": "0d5549f503675185a81b57317cd50abedeb64129"
            },
            "dist": {
                "type": "zip",
                "url": "https://api.github.com/repos/composer/composer/zipball/0d5549f503675185a81b57317cd50abedeb64129",
                "reference": "0d5549f503675185a81b57317cd50abedeb64129",
                "shasum": ""
            },
            "require": {
                "composer/ca-bundle": "^1.0",
                "composer/class-map-generator": "^1.0",
                "composer/metadata-minifier": "^1.0",
                "composer/pcre": "^2.1 || ^3.1",
                "composer/semver": "^3.2.5",
                "composer/spdx-licenses": "^1.5.7",
                "composer/xdebug-handler": "^2.0.2 || ^3.0.3",
                "justinrainbow/json-schema": "^5.2.11",
                "php": "^7.2.5 || ^8.0",
                "psr/log": "^1.0 || ^2.0 || ^3.0",
                "react/promise": "^2.8 || ^3",
                "seld/jsonlint": "^1.4",
                "seld/phar-utils": "^1.2",
                "seld/signal-handler": "^2.0",
                "symfony/console": "^5.4.11 || ^6.0.11 || ^7",
                "symfony/filesystem": "^5.4 || ^6.0 || ^7",
                "symfony/finder": "^5.4 || ^6.0 || ^7",
                "symfony/polyfill-php73": "^1.24",
                "symfony/polyfill-php80": "^1.24",
                "symfony/polyfill-php81": "^1.24",
                "symfony/process": "^5.4 || ^6.0 || ^7"
            },
            "require-dev": {
                "phpstan/phpstan": "^1.9.3",
                "phpstan/phpstan-deprecation-rules": "^1",
                "phpstan/phpstan-phpunit": "^1.0",
                "phpstan/phpstan-strict-rules": "^1",
                "phpstan/phpstan-symfony": "^1.2.10",
                "symfony/phpunit-bridge": "^6.4.1 || ^7.0.1"
            },
            "suggest": {
                "ext-openssl": "Enabling the openssl extension allows you to access https URLs for repositories and packages",
                "ext-zip": "Enabling the zip extension allows you to unzip archives",
                "ext-zlib": "Allow gzip compression of HTTP requests"
            },
            "default-branch": true,
            "bin": [
                "bin/composer"
            ],
            "type": "library",
            "extra": {
                "branch-alias": {
                    "dev-main": "2.7-dev"
                },
                "phpstan": {
                    "includes": [
                        "phpstan/rules.neon"
                    ]
                }
            },
            "autoload": {
                "psr-4": {
                    "Composer\\": "src/Composer/"
                }
            },
            "notification-url": "https://packagist.org/downloads/",
            "license": [
                "MIT"
            ],
            "authors": [
                {
                    "name": "Nils Adermann",
                    "email": "naderman@naderman.de",
                    "homepage": "https://www.naderman.de"
                },
                {
                    "name": "Jordi Boggiano",
                    "email": "j.boggiano@seld.be",
                    "homepage": "https://seld.be"
                }
            ],
            "description": "Composer helps you declare, manage and install dependencies of PHP projects. It ensures you have the right stack everywhere.",
            "homepage": "https://getcomposer.org/",
            "keywords": [
                "autoload",
                "dependency",
                "package"
            ],
            "support": {
                "irc": "ircs://irc.libera.chat:6697/composer",
                "issues": "https://github.com/composer/composer/issues",
                "security": "https://github.com/composer/composer/security/policy",
                "source": "https://github.com/composer/composer/tree/main"
            },
            "funding": [
                {
                    "url": "https://packagist.com",
                    "type": "custom"
                },
                {
                    "url": "https://github.com/composer",
                    "type": "github"
                },
                {
                    "url": "https://tidelift.com/funding/github/packagist/composer/composer",
                    "type": "tidelift"
                }
            ],
            "time": "2024-04-22T19:17:04+00:00"
        },
        {
            "name": "composer/metadata-minifier",
            "version": "dev-main",
            "source": {
                "type": "git",
                "url": "https://github.com/composer/metadata-minifier.git",
                "reference": "c549d23829536f0d0e984aaabbf02af91f443207"
            },
            "dist": {
                "type": "zip",
                "url": "https://api.github.com/repos/composer/metadata-minifier/zipball/c549d23829536f0d0e984aaabbf02af91f443207",
                "reference": "c549d23829536f0d0e984aaabbf02af91f443207",
                "shasum": ""
            },
            "require": {
                "php": "^5.3.2 || ^7.0 || ^8.0"
            },
            "require-dev": {
                "composer/composer": "^2",
                "phpstan/phpstan": "^0.12.55",
                "symfony/phpunit-bridge": "^4.2 || ^5"
            },
            "default-branch": true,
            "type": "library",
            "extra": {
                "branch-alias": {
                    "dev-main": "1.x-dev"
                }
            },
            "autoload": {
                "psr-4": {
                    "Composer\\MetadataMinifier\\": "src"
                }
            },
            "notification-url": "https://packagist.org/downloads/",
            "license": [
                "MIT"
            ],
            "authors": [
                {
                    "name": "Jordi Boggiano",
                    "email": "j.boggiano@seld.be",
                    "homepage": "http://seld.be"
                }
            ],
            "description": "Small utility library that handles metadata minification and expansion.",
            "keywords": [
                "composer",
                "compression"
            ],
            "support": {
                "issues": "https://github.com/composer/metadata-minifier/issues",
                "source": "https://github.com/composer/metadata-minifier/tree/1.0.0"
            },
            "funding": [
                {
                    "url": "https://packagist.com",
                    "type": "custom"
                },
                {
                    "url": "https://github.com/composer",
                    "type": "github"
                },
                {
                    "url": "https://tidelift.com/funding/github/packagist/composer/composer",
                    "type": "tidelift"
                }
            ],
            "time": "2021-04-07T13:37:33+00:00"
        },
        {
            "name": "composer/pcre",
            "version": "dev-main",
            "source": {
                "type": "git",
                "url": "https://github.com/composer/pcre.git",
                "reference": "5b16e25a5355f1f3afdfc2f954a0a80aec4826a8"
            },
            "dist": {
                "type": "zip",
                "url": "https://api.github.com/repos/composer/pcre/zipball/5b16e25a5355f1f3afdfc2f954a0a80aec4826a8",
                "reference": "5b16e25a5355f1f3afdfc2f954a0a80aec4826a8",
                "shasum": ""
            },
            "require": {
                "php": "^7.4 || ^8.0"
            },
            "require-dev": {
                "phpstan/phpstan": "^1.3",
                "phpstan/phpstan-strict-rules": "^1.1",
                "symfony/phpunit-bridge": "^5"
            },
            "default-branch": true,
            "type": "library",
            "extra": {
                "branch-alias": {
                    "dev-main": "3.x-dev"
                }
            },
            "autoload": {
                "psr-4": {
                    "Composer\\Pcre\\": "src"
                }
            },
            "notification-url": "https://packagist.org/downloads/",
            "license": [
                "MIT"
            ],
            "authors": [
                {
                    "name": "Jordi Boggiano",
                    "email": "j.boggiano@seld.be",
                    "homepage": "http://seld.be"
                }
            ],
            "description": "PCRE wrapping library that offers type-safe preg_* replacements.",
            "keywords": [
                "PCRE",
                "preg",
                "regex",
                "regular expression"
            ],
            "support": {
                "issues": "https://github.com/composer/pcre/issues",
                "source": "https://github.com/composer/pcre/tree/3.1.3"
            },
            "funding": [
                {
                    "url": "https://packagist.com",
                    "type": "custom"
                },
                {
                    "url": "https://github.com/composer",
                    "type": "github"
                },
                {
                    "url": "https://tidelift.com/funding/github/packagist/composer/composer",
                    "type": "tidelift"
                }
            ],
            "time": "2024-03-19T10:26:25+00:00"
        },
        {
            "name": "composer/semver",
            "version": "dev-main",
            "source": {
                "type": "git",
                "url": "https://github.com/composer/semver.git",
                "reference": "1d09200268e7d1052ded8e5da9c73c96a63d18f5"
            },
            "dist": {
                "type": "zip",
                "url": "https://api.github.com/repos/composer/semver/zipball/1d09200268e7d1052ded8e5da9c73c96a63d18f5",
                "reference": "1d09200268e7d1052ded8e5da9c73c96a63d18f5",
                "shasum": ""
            },
            "require": {
                "php": "^5.3.2 || ^7.0 || ^8.0"
            },
            "require-dev": {
                "phpstan/phpstan": "^1.4",
                "symfony/phpunit-bridge": "^4.2 || ^5"
            },
            "default-branch": true,
            "type": "library",
            "extra": {
                "branch-alias": {
                    "dev-main": "3.x-dev"
                }
            },
            "autoload": {
                "psr-4": {
                    "Composer\\Semver\\": "src"
                }
            },
            "notification-url": "https://packagist.org/downloads/",
            "license": [
                "MIT"
            ],
            "authors": [
                {
                    "name": "Nils Adermann",
                    "email": "naderman@naderman.de",
                    "homepage": "http://www.naderman.de"
                },
                {
                    "name": "Jordi Boggiano",
                    "email": "j.boggiano@seld.be",
                    "homepage": "http://seld.be"
                },
                {
                    "name": "Rob Bast",
                    "email": "rob.bast@gmail.com",
                    "homepage": "http://robbast.nl"
                }
            ],
            "description": "Semver library that offers utilities, version constraint parsing and validation.",
            "keywords": [
                "semantic",
                "semver",
                "validation",
                "versioning"
            ],
            "support": {
                "irc": "ircs://irc.libera.chat:6697/composer",
                "issues": "https://github.com/composer/semver/issues",
                "source": "https://github.com/composer/semver/tree/main"
            },
            "funding": [
                {
                    "url": "https://packagist.com",
                    "type": "custom"
                },
                {
                    "url": "https://github.com/composer",
                    "type": "github"
                },
                {
                    "url": "https://tidelift.com/funding/github/packagist/composer/composer",
                    "type": "tidelift"
                }
            ],
            "time": "2023-08-31T12:20:31+00:00"
        },
        {
            "name": "composer/spdx-licenses",
            "version": "dev-main",
            "source": {
                "type": "git",
                "url": "https://github.com/composer/spdx-licenses.git",
                "reference": "9befc2a0c2b0a1e08712b60f700596b17ed14368"
            },
            "dist": {
                "type": "zip",
                "url": "https://api.github.com/repos/composer/spdx-licenses/zipball/9befc2a0c2b0a1e08712b60f700596b17ed14368",
                "reference": "9befc2a0c2b0a1e08712b60f700596b17ed14368",
                "shasum": ""
            },
            "require": {
                "php": "^5.3.2 || ^7.0 || ^8.0"
            },
            "require-dev": {
                "phpstan/phpstan": "^0.12.55",
                "symfony/phpunit-bridge": "^4.2 || ^5"
            },
            "default-branch": true,
            "type": "library",
            "extra": {
                "branch-alias": {
                    "dev-main": "1.x-dev"
                }
            },
            "autoload": {
                "psr-4": {
                    "Composer\\Spdx\\": "src"
                }
            },
            "notification-url": "https://packagist.org/downloads/",
            "license": [
                "MIT"
            ],
            "authors": [
                {
                    "name": "Nils Adermann",
                    "email": "naderman@naderman.de",
                    "homepage": "http://www.naderman.de"
                },
                {
                    "name": "Jordi Boggiano",
                    "email": "j.boggiano@seld.be",
                    "homepage": "http://seld.be"
                },
                {
                    "name": "Rob Bast",
                    "email": "rob.bast@gmail.com",
                    "homepage": "http://robbast.nl"
                }
            ],
            "description": "SPDX licenses list and validation library.",
            "keywords": [
                "license",
                "spdx",
                "validator"
            ],
            "support": {
                "irc": "ircs://irc.libera.chat:6697/composer",
                "issues": "https://github.com/composer/spdx-licenses/issues",
                "source": "https://github.com/composer/spdx-licenses/tree/main"
            },
            "funding": [
                {
                    "url": "https://packagist.com",
                    "type": "custom"
                },
                {
                    "url": "https://github.com/composer",
                    "type": "github"
                },
                {
                    "url": "https://tidelift.com/funding/github/packagist/composer/composer",
                    "type": "tidelift"
                }
            ],
            "time": "2023-11-20T07:47:23+00:00"
        },
        {
            "name": "composer/xdebug-handler",
            "version": "3.0.4",
            "source": {
                "type": "git",
                "url": "https://github.com/composer/xdebug-handler.git",
                "reference": "4f988f8fdf580d53bdb2d1278fe93d1ed5462255"
            },
            "dist": {
                "type": "zip",
                "url": "https://api.github.com/repos/composer/xdebug-handler/zipball/4f988f8fdf580d53bdb2d1278fe93d1ed5462255",
                "reference": "4f988f8fdf580d53bdb2d1278fe93d1ed5462255",
                "shasum": ""
            },
            "require": {
                "composer/pcre": "^1 || ^2 || ^3",
                "php": "^7.2.5 || ^8.0",
                "psr/log": "^1 || ^2 || ^3"
            },
            "require-dev": {
                "phpstan/phpstan": "^1.0",
                "phpstan/phpstan-strict-rules": "^1.1",
                "phpunit/phpunit": "^8.5 || ^9.6 || ^10.5"
            },
            "type": "library",
            "autoload": {
                "psr-4": {
                    "Composer\\XdebugHandler\\": "src"
                }
            },
            "notification-url": "https://packagist.org/downloads/",
            "license": [
                "MIT"
            ],
            "authors": [
                {
                    "name": "John Stevenson",
                    "email": "john-stevenson@blueyonder.co.uk"
                }
            ],
            "description": "Restarts a process without Xdebug.",
            "keywords": [
                "Xdebug",
                "performance"
            ],
            "support": {
                "irc": "ircs://irc.libera.chat:6697/composer",
                "issues": "https://github.com/composer/xdebug-handler/issues",
                "source": "https://github.com/composer/xdebug-handler/tree/3.0.4"
            },
            "funding": [
                {
                    "url": "https://packagist.com",
                    "type": "custom"
                },
                {
                    "url": "https://github.com/composer",
                    "type": "github"
                },
                {
                    "url": "https://tidelift.com/funding/github/packagist/composer/composer",
                    "type": "tidelift"
                }
            ],
            "time": "2024-03-26T18:29:49+00:00"
        },
        {
            "name": "justinrainbow/json-schema",
            "version": "5.x-dev",
            "source": {
                "type": "git",
                "url": "https://github.com/justinrainbow/json-schema.git",
                "reference": "fbbe7e5d79f618997bc3332a6f49246036c45793"
            },
            "dist": {
                "type": "zip",
                "url": "https://api.github.com/repos/justinrainbow/json-schema/zipball/fbbe7e5d79f618997bc3332a6f49246036c45793",
                "reference": "fbbe7e5d79f618997bc3332a6f49246036c45793",
                "shasum": ""
            },
            "require": {
                "php": ">=5.3.3"
            },
            "require-dev": {
                "friendsofphp/php-cs-fixer": "~2.2.20||~2.15.1",
                "json-schema/json-schema-test-suite": "1.2.0",
                "phpunit/phpunit": "^4.8.35"
            },
            "bin": [
                "bin/validate-json"
            ],
            "type": "library",
            "extra": {
                "branch-alias": {
                    "dev-master": "5.0.x-dev"
                }
            },
            "autoload": {
                "psr-4": {
                    "JsonSchema\\": "src/JsonSchema/"
                }
            },
            "notification-url": "https://packagist.org/downloads/",
            "license": [
                "MIT"
            ],
            "authors": [
                {
                    "name": "Bruno Prieto Reis",
                    "email": "bruno.p.reis@gmail.com"
                },
                {
                    "name": "Justin Rainbow",
                    "email": "justin.rainbow@gmail.com"
                },
                {
                    "name": "Igor Wiedler",
                    "email": "igor@wiedler.ch"
                },
                {
                    "name": "Robert Schönthal",
                    "email": "seroscho@googlemail.com"
                }
            ],
            "description": "A library to validate a json schema.",
            "homepage": "https://github.com/justinrainbow/json-schema",
            "keywords": [
                "json",
                "schema"
            ],
            "support": {
                "issues": "https://github.com/justinrainbow/json-schema/issues",
                "source": "https://github.com/justinrainbow/json-schema/tree/v5.2.13"
            },
            "time": "2023-09-26T02:20:38+00:00"
        },
        {
            "name": "manticoresoftware/php-sql-parser",
<<<<<<< HEAD
            "version": "v4.6.0-patch5",
            "source": {
                "type": "git",
                "url": "https://github.com/manticoresoftware/PHP-SQL-Parser.git",
                "reference": "207ed7bb9bdb7bbd96c71fa44c301f051c965e72"
            },
            "dist": {
                "type": "zip",
                "url": "https://api.github.com/repos/manticoresoftware/PHP-SQL-Parser/zipball/207ed7bb9bdb7bbd96c71fa44c301f051c965e72",
                "reference": "207ed7bb9bdb7bbd96c71fa44c301f051c965e72",
=======
            "version": "v4.6.0-patch7",
            "source": {
                "type": "git",
                "url": "https://github.com/manticoresoftware/PHP-SQL-Parser.git",
                "reference": "4544fc6d068f822f319285425fc8e7f7f2c61c4e"
            },
            "dist": {
                "type": "zip",
                "url": "https://api.github.com/repos/manticoresoftware/PHP-SQL-Parser/zipball/4544fc6d068f822f319285425fc8e7f7f2c61c4e",
                "reference": "4544fc6d068f822f319285425fc8e7f7f2c61c4e",
>>>>>>> b6d5320d
                "shasum": ""
            },
            "require": {
                "php": ">=5.3.2"
            },
            "require-dev": {
                "analog/analog": "^1.0.6",
                "phpunit/phpunit": "^9.5.13",
                "squizlabs/php_codesniffer": "^2.8.1"
            },
            "type": "library",
            "autoload": {
                "psr-0": {
                    "PHPSQLParser\\": "src/"
                }
            },
            "notification-url": "https://packagist.org/downloads/",
            "license": [
                "BSD-3-Clause"
            ],
            "authors": [
                {
                    "name": "Justin Swanhart",
                    "email": "greenlion@gmail.com",
                    "homepage": "http://code.google.com/u/greenlion@gmail.com/",
                    "role": "Owner"
                },
                {
                    "name": "André Rothe",
                    "email": "phosco@gmx.de",
                    "homepage": "https://www.phosco.info",
                    "role": "Committer"
                }
            ],
            "description": "A pure PHP SQL (non validating) parser w/ focus on MySQL dialect of SQL",
            "homepage": "https://github.com/greenlion/PHP-SQL-Parser",
            "keywords": [
                "creator",
                "mysql",
                "parser",
                "sql"
            ],
            "support": {
                "issues": "https://github.com/greenlion/PHP-SQL-Parser/issues",
                "source": "https://github.com/greenlion/PHP-SQL-Parser"
            },
<<<<<<< HEAD
            "time": "2024-04-04T14:47:19+00:00"
=======
            "time": "2024-04-24T22:46:22+00:00"
>>>>>>> b6d5320d
        },
        {
            "name": "php-ds/php-ds",
            "version": "v1.5.0",
            "source": {
                "type": "git",
                "url": "https://github.com/php-ds/polyfill.git",
                "reference": "7b2c5f1843466d50769a0682ce6fa9ddaaa99cb4"
            },
            "dist": {
                "type": "zip",
                "url": "https://api.github.com/repos/php-ds/polyfill/zipball/7b2c5f1843466d50769a0682ce6fa9ddaaa99cb4",
                "reference": "7b2c5f1843466d50769a0682ce6fa9ddaaa99cb4",
                "shasum": ""
            },
            "require": {
                "ext-json": "*",
                "php": ">=7.0"
            },
            "provide": {
                "ext-ds": "1.5.0"
            },
            "require-dev": {
                "php-ds/tests": "^1.5"
            },
            "suggest": {
                "ext-ds": "to improve performance and reduce memory usage"
            },
            "type": "library",
            "autoload": {
                "psr-4": {
                    "Ds\\": "src"
                }
            },
            "notification-url": "https://packagist.org/downloads/",
            "license": [
                "MIT"
            ],
            "authors": [
                {
                    "name": "Rudi Theunissen",
                    "email": "rudolf.theunissen@gmail.com"
                }
            ],
            "keywords": [
                "data structures",
                "ds",
                "php",
                "polyfill"
            ],
            "support": {
                "issues": "https://github.com/php-ds/polyfill/issues",
                "source": "https://github.com/php-ds/polyfill/tree/v1.5.0"
            },
            "time": "2023-12-19T16:52:21+00:00"
        },
        {
            "name": "psr/container",
            "version": "dev-master",
            "source": {
                "type": "git",
                "url": "https://github.com/php-fig/container.git",
                "reference": "707984727bd5b2b670e59559d3ed2500240cf875"
            },
            "dist": {
                "type": "zip",
                "url": "https://api.github.com/repos/php-fig/container/zipball/707984727bd5b2b670e59559d3ed2500240cf875",
                "reference": "707984727bd5b2b670e59559d3ed2500240cf875",
                "shasum": ""
            },
            "require": {
                "php": ">=7.4.0"
            },
            "default-branch": true,
            "type": "library",
            "extra": {
                "branch-alias": {
                    "dev-master": "2.0.x-dev"
                }
            },
            "autoload": {
                "psr-4": {
                    "Psr\\Container\\": "src/"
                }
            },
            "notification-url": "https://packagist.org/downloads/",
            "license": [
                "MIT"
            ],
            "authors": [
                {
                    "name": "PHP-FIG",
                    "homepage": "https://www.php-fig.org/"
                }
            ],
            "description": "Common Container Interface (PHP FIG PSR-11)",
            "homepage": "https://github.com/php-fig/container",
            "keywords": [
                "PSR-11",
                "container",
                "container-interface",
                "container-interop",
                "psr"
            ],
            "support": {
                "issues": "https://github.com/php-fig/container/issues",
                "source": "https://github.com/php-fig/container"
            },
            "time": "2023-09-22T11:11:30+00:00"
        },
        {
            "name": "psr/log",
            "version": "dev-master",
            "source": {
                "type": "git",
                "url": "https://github.com/php-fig/log.git",
                "reference": "fe5ea303b0887d5caefd3d431c3e61ad47037001"
            },
            "dist": {
                "type": "zip",
                "url": "https://api.github.com/repos/php-fig/log/zipball/fe5ea303b0887d5caefd3d431c3e61ad47037001",
                "reference": "fe5ea303b0887d5caefd3d431c3e61ad47037001",
                "shasum": ""
            },
            "require": {
                "php": ">=8.0.0"
            },
            "default-branch": true,
            "type": "library",
            "extra": {
                "branch-alias": {
                    "dev-master": "3.x-dev"
                }
            },
            "autoload": {
                "psr-4": {
                    "Psr\\Log\\": "src"
                }
            },
            "notification-url": "https://packagist.org/downloads/",
            "license": [
                "MIT"
            ],
            "authors": [
                {
                    "name": "PHP-FIG",
                    "homepage": "https://www.php-fig.org/"
                }
            ],
            "description": "Common interface for logging libraries",
            "homepage": "https://github.com/php-fig/log",
            "keywords": [
                "log",
                "psr",
                "psr-3"
            ],
            "support": {
                "source": "https://github.com/php-fig/log/tree/3.0.0"
            },
            "time": "2021-07-14T16:46:02+00:00"
        },
        {
            "name": "react/promise",
            "version": "3.x-dev",
            "source": {
                "type": "git",
                "url": "https://github.com/reactphp/promise.git",
                "reference": "e563d55d1641de1dea9f5e84f3cccc66d2bfe02c"
            },
            "dist": {
                "type": "zip",
                "url": "https://api.github.com/repos/reactphp/promise/zipball/e563d55d1641de1dea9f5e84f3cccc66d2bfe02c",
                "reference": "e563d55d1641de1dea9f5e84f3cccc66d2bfe02c",
                "shasum": ""
            },
            "require": {
                "php": ">=7.1.0"
            },
            "require-dev": {
                "phpstan/phpstan": "1.10.39 || 1.4.10",
                "phpunit/phpunit": "^9.6 || ^7.5"
            },
            "default-branch": true,
            "type": "library",
            "autoload": {
                "files": [
                    "src/functions_include.php"
                ],
                "psr-4": {
                    "React\\Promise\\": "src/"
                }
            },
            "notification-url": "https://packagist.org/downloads/",
            "license": [
                "MIT"
            ],
            "authors": [
                {
                    "name": "Jan Sorgalla",
                    "email": "jsorgalla@gmail.com",
                    "homepage": "https://sorgalla.com/"
                },
                {
                    "name": "Christian Lück",
                    "email": "christian@clue.engineering",
                    "homepage": "https://clue.engineering/"
                },
                {
                    "name": "Cees-Jan Kiewiet",
                    "email": "reactphp@ceesjankiewiet.nl",
                    "homepage": "https://wyrihaximus.net/"
                },
                {
                    "name": "Chris Boden",
                    "email": "cboden@gmail.com",
                    "homepage": "https://cboden.dev/"
                }
            ],
            "description": "A lightweight implementation of CommonJS Promises/A for PHP",
            "keywords": [
                "promise",
                "promises"
            ],
            "support": {
                "issues": "https://github.com/reactphp/promise/issues",
                "source": "https://github.com/reactphp/promise/tree/v3.1.0"
            },
            "funding": [
                {
                    "url": "https://opencollective.com/reactphp",
                    "type": "open_collective"
                }
            ],
            "time": "2023-11-16T16:21:57+00:00"
        },
        {
            "name": "seld/jsonlint",
            "version": "1.10.2",
            "source": {
                "type": "git",
                "url": "https://github.com/Seldaek/jsonlint.git",
                "reference": "9bb7db07b5d66d90f6ebf542f09fc67d800e5259"
            },
            "dist": {
                "type": "zip",
                "url": "https://api.github.com/repos/Seldaek/jsonlint/zipball/9bb7db07b5d66d90f6ebf542f09fc67d800e5259",
                "reference": "9bb7db07b5d66d90f6ebf542f09fc67d800e5259",
                "shasum": ""
            },
            "require": {
                "php": "^5.3 || ^7.0 || ^8.0"
            },
            "require-dev": {
                "phpstan/phpstan": "^1.5",
                "phpunit/phpunit": "^4.8.35 || ^5.7 || ^6.0 || ^8.5.13"
            },
            "bin": [
                "bin/jsonlint"
            ],
            "type": "library",
            "autoload": {
                "psr-4": {
                    "Seld\\JsonLint\\": "src/Seld/JsonLint/"
                }
            },
            "notification-url": "https://packagist.org/downloads/",
            "license": [
                "MIT"
            ],
            "authors": [
                {
                    "name": "Jordi Boggiano",
                    "email": "j.boggiano@seld.be",
                    "homepage": "https://seld.be"
                }
            ],
            "description": "JSON Linter",
            "keywords": [
                "json",
                "linter",
                "parser",
                "validator"
            ],
            "support": {
                "issues": "https://github.com/Seldaek/jsonlint/issues",
                "source": "https://github.com/Seldaek/jsonlint/tree/1.10.2"
            },
            "funding": [
                {
                    "url": "https://github.com/Seldaek",
                    "type": "github"
                },
                {
                    "url": "https://tidelift.com/funding/github/packagist/seld/jsonlint",
                    "type": "tidelift"
                }
            ],
            "time": "2024-02-07T12:57:50+00:00"
        },
        {
            "name": "seld/phar-utils",
            "version": "1.2.1",
            "source": {
                "type": "git",
                "url": "https://github.com/Seldaek/phar-utils.git",
                "reference": "ea2f4014f163c1be4c601b9b7bd6af81ba8d701c"
            },
            "dist": {
                "type": "zip",
                "url": "https://api.github.com/repos/Seldaek/phar-utils/zipball/ea2f4014f163c1be4c601b9b7bd6af81ba8d701c",
                "reference": "ea2f4014f163c1be4c601b9b7bd6af81ba8d701c",
                "shasum": ""
            },
            "require": {
                "php": ">=5.3"
            },
            "type": "library",
            "extra": {
                "branch-alias": {
                    "dev-master": "1.x-dev"
                }
            },
            "autoload": {
                "psr-4": {
                    "Seld\\PharUtils\\": "src/"
                }
            },
            "notification-url": "https://packagist.org/downloads/",
            "license": [
                "MIT"
            ],
            "authors": [
                {
                    "name": "Jordi Boggiano",
                    "email": "j.boggiano@seld.be"
                }
            ],
            "description": "PHAR file format utilities, for when PHP phars you up",
            "keywords": [
                "phar"
            ],
            "support": {
                "issues": "https://github.com/Seldaek/phar-utils/issues",
                "source": "https://github.com/Seldaek/phar-utils/tree/1.2.1"
            },
            "time": "2022-08-31T10:31:18+00:00"
        },
        {
            "name": "seld/signal-handler",
            "version": "dev-main",
            "source": {
                "type": "git",
                "url": "https://github.com/Seldaek/signal-handler.git",
                "reference": "04a6112e883ad76c0ada8e4a9f7520bbfdb6bb98"
            },
            "dist": {
                "type": "zip",
                "url": "https://api.github.com/repos/Seldaek/signal-handler/zipball/04a6112e883ad76c0ada8e4a9f7520bbfdb6bb98",
                "reference": "04a6112e883ad76c0ada8e4a9f7520bbfdb6bb98",
                "shasum": ""
            },
            "require": {
                "php": ">=7.2.0"
            },
            "require-dev": {
                "phpstan/phpstan": "^1",
                "phpstan/phpstan-deprecation-rules": "^1.0",
                "phpstan/phpstan-phpunit": "^1",
                "phpstan/phpstan-strict-rules": "^1.3",
                "phpunit/phpunit": "^7.5.20 || ^8.5.23",
                "psr/log": "^1 || ^2 || ^3"
            },
            "default-branch": true,
            "type": "library",
            "extra": {
                "branch-alias": {
                    "dev-main": "2.x-dev"
                }
            },
            "autoload": {
                "psr-4": {
                    "Seld\\Signal\\": "src/"
                }
            },
            "notification-url": "https://packagist.org/downloads/",
            "license": [
                "MIT"
            ],
            "authors": [
                {
                    "name": "Jordi Boggiano",
                    "email": "j.boggiano@seld.be",
                    "homepage": "http://seld.be"
                }
            ],
            "description": "Simple unix signal handler that silently fails where signals are not supported for easy cross-platform development",
            "keywords": [
                "posix",
                "sigint",
                "signal",
                "sigterm",
                "unix"
            ],
            "support": {
                "issues": "https://github.com/Seldaek/signal-handler/issues",
                "source": "https://github.com/Seldaek/signal-handler/tree/2.0.2"
            },
            "time": "2023-09-03T09:24:00+00:00"
        },
        {
            "name": "symfony/console",
            "version": "6.4.x-dev",
            "source": {
                "type": "git",
                "url": "https://github.com/symfony/console.git",
<<<<<<< HEAD
                "reference": "ae650d8a8a750122da21300c2a37d80511001559"
            },
            "dist": {
                "type": "zip",
                "url": "https://api.github.com/repos/symfony/console/zipball/ae650d8a8a750122da21300c2a37d80511001559",
                "reference": "ae650d8a8a750122da21300c2a37d80511001559",
=======
                "reference": "a170e64ae10d00ba89e2acbb590dc2e54da8ad8f"
            },
            "dist": {
                "type": "zip",
                "url": "https://api.github.com/repos/symfony/console/zipball/a170e64ae10d00ba89e2acbb590dc2e54da8ad8f",
                "reference": "a170e64ae10d00ba89e2acbb590dc2e54da8ad8f",
>>>>>>> b6d5320d
                "shasum": ""
            },
            "require": {
                "php": ">=8.1",
                "symfony/deprecation-contracts": "^2.5|^3",
                "symfony/polyfill-mbstring": "~1.0",
                "symfony/service-contracts": "^2.5|^3",
                "symfony/string": "^5.4|^6.0|^7.0"
            },
            "conflict": {
                "symfony/dependency-injection": "<5.4",
                "symfony/dotenv": "<5.4",
                "symfony/event-dispatcher": "<5.4",
                "symfony/lock": "<5.4",
                "symfony/process": "<5.4"
            },
            "provide": {
                "psr/log-implementation": "1.0|2.0|3.0"
            },
            "require-dev": {
                "psr/log": "^1|^2|^3",
                "symfony/config": "^5.4|^6.0|^7.0",
                "symfony/dependency-injection": "^5.4|^6.0|^7.0",
                "symfony/event-dispatcher": "^5.4|^6.0|^7.0",
                "symfony/http-foundation": "^6.4|^7.0",
                "symfony/http-kernel": "^6.4|^7.0",
                "symfony/lock": "^5.4|^6.0|^7.0",
                "symfony/messenger": "^5.4|^6.0|^7.0",
                "symfony/process": "^5.4|^6.0|^7.0",
                "symfony/stopwatch": "^5.4|^6.0|^7.0",
                "symfony/var-dumper": "^5.4|^6.0|^7.0"
            },
            "type": "library",
            "autoload": {
                "psr-4": {
                    "Symfony\\Component\\Console\\": ""
                },
                "exclude-from-classmap": [
                    "/Tests/"
                ]
            },
            "notification-url": "https://packagist.org/downloads/",
            "license": [
                "MIT"
            ],
            "authors": [
                {
                    "name": "Fabien Potencier",
                    "email": "fabien@symfony.com"
                },
                {
                    "name": "Symfony Community",
                    "homepage": "https://symfony.com/contributors"
                }
            ],
            "description": "Eases the creation of beautiful and testable command line interfaces",
            "homepage": "https://symfony.com",
            "keywords": [
                "cli",
                "command-line",
                "console",
                "terminal"
            ],
            "support": {
                "source": "https://github.com/symfony/console/tree/6.4"
            },
            "funding": [
                {
                    "url": "https://symfony.com/sponsor",
                    "type": "custom"
                },
                {
                    "url": "https://github.com/fabpot",
                    "type": "github"
                },
                {
                    "url": "https://tidelift.com/funding/github/packagist/symfony/symfony",
                    "type": "tidelift"
                }
            ],
<<<<<<< HEAD
            "time": "2024-04-03T14:21:08+00:00"
=======
            "time": "2024-04-18T09:22:46+00:00"
>>>>>>> b6d5320d
        },
        {
            "name": "symfony/dependency-injection",
            "version": "6.4.x-dev",
            "source": {
                "type": "git",
                "url": "https://github.com/symfony/dependency-injection.git",
                "reference": "d8c5f9781b71c2a868ae9d0e5c9b283684740b6d"
            },
            "dist": {
                "type": "zip",
                "url": "https://api.github.com/repos/symfony/dependency-injection/zipball/d8c5f9781b71c2a868ae9d0e5c9b283684740b6d",
                "reference": "d8c5f9781b71c2a868ae9d0e5c9b283684740b6d",
                "shasum": ""
            },
            "require": {
                "php": ">=8.1",
                "psr/container": "^1.1|^2.0",
                "symfony/deprecation-contracts": "^2.5|^3",
                "symfony/service-contracts": "^2.5|^3.0",
                "symfony/var-exporter": "^6.2.10|^7.0"
            },
            "conflict": {
                "ext-psr": "<1.1|>=2",
                "symfony/config": "<6.1",
                "symfony/finder": "<5.4",
                "symfony/proxy-manager-bridge": "<6.3",
                "symfony/yaml": "<5.4"
            },
            "provide": {
                "psr/container-implementation": "1.1|2.0",
                "symfony/service-implementation": "1.1|2.0|3.0"
            },
            "require-dev": {
                "symfony/config": "^6.1|^7.0",
                "symfony/expression-language": "^5.4|^6.0|^7.0",
                "symfony/yaml": "^5.4|^6.0|^7.0"
            },
            "type": "library",
            "autoload": {
                "psr-4": {
                    "Symfony\\Component\\DependencyInjection\\": ""
                },
                "exclude-from-classmap": [
                    "/Tests/"
                ]
            },
            "notification-url": "https://packagist.org/downloads/",
            "license": [
                "MIT"
            ],
            "authors": [
                {
                    "name": "Fabien Potencier",
                    "email": "fabien@symfony.com"
                },
                {
                    "name": "Symfony Community",
                    "homepage": "https://symfony.com/contributors"
                }
            ],
            "description": "Allows you to standardize and centralize the way objects are constructed in your application",
            "homepage": "https://symfony.com",
            "support": {
                "source": "https://github.com/symfony/dependency-injection/tree/6.4"
            },
            "funding": [
                {
                    "url": "https://symfony.com/sponsor",
                    "type": "custom"
                },
                {
                    "url": "https://github.com/fabpot",
                    "type": "github"
                },
                {
                    "url": "https://tidelift.com/funding/github/packagist/symfony/symfony",
                    "type": "tidelift"
                }
            ],
            "time": "2024-04-18T09:22:46+00:00"
        },
        {
            "name": "symfony/deprecation-contracts",
            "version": "dev-main",
            "source": {
                "type": "git",
                "url": "https://github.com/symfony/deprecation-contracts.git",
                "reference": "2c438b99bb2753c1628c1e6f523991edea5b03a4"
            },
            "dist": {
                "type": "zip",
                "url": "https://api.github.com/repos/symfony/deprecation-contracts/zipball/2c438b99bb2753c1628c1e6f523991edea5b03a4",
                "reference": "2c438b99bb2753c1628c1e6f523991edea5b03a4",
                "shasum": ""
            },
            "require": {
                "php": ">=8.1"
            },
            "default-branch": true,
            "type": "library",
            "extra": {
                "branch-alias": {
                    "dev-main": "3.5-dev"
                },
                "thanks": {
                    "name": "symfony/contracts",
                    "url": "https://github.com/symfony/contracts"
                }
            },
            "autoload": {
                "files": [
                    "function.php"
                ]
            },
            "notification-url": "https://packagist.org/downloads/",
            "license": [
                "MIT"
            ],
            "authors": [
                {
                    "name": "Nicolas Grekas",
                    "email": "p@tchwork.com"
                },
                {
                    "name": "Symfony Community",
                    "homepage": "https://symfony.com/contributors"
                }
            ],
            "description": "A generic function and convention to trigger deprecation notices",
            "homepage": "https://symfony.com",
            "support": {
                "source": "https://github.com/symfony/deprecation-contracts/tree/main"
            },
            "funding": [
                {
                    "url": "https://symfony.com/sponsor",
                    "type": "custom"
                },
                {
                    "url": "https://github.com/fabpot",
                    "type": "github"
                },
                {
                    "url": "https://tidelift.com/funding/github/packagist/symfony/symfony",
                    "type": "tidelift"
                }
            ],
            "time": "2024-01-02T14:07:37+00:00"
        },
        {
            "name": "symfony/filesystem",
            "version": "7.1.x-dev",
            "source": {
                "type": "git",
                "url": "https://github.com/symfony/filesystem.git",
<<<<<<< HEAD
                "reference": "fa0c107e22281f145ae779ec3cf3188f036ac19b"
            },
            "dist": {
                "type": "zip",
                "url": "https://api.github.com/repos/symfony/filesystem/zipball/fa0c107e22281f145ae779ec3cf3188f036ac19b",
                "reference": "fa0c107e22281f145ae779ec3cf3188f036ac19b",
=======
                "reference": "47d346741881ecf75f6b6474b52f0781e6c42af7"
            },
            "dist": {
                "type": "zip",
                "url": "https://api.github.com/repos/symfony/filesystem/zipball/47d346741881ecf75f6b6474b52f0781e6c42af7",
                "reference": "47d346741881ecf75f6b6474b52f0781e6c42af7",
>>>>>>> b6d5320d
                "shasum": ""
            },
            "require": {
                "php": ">=8.2",
                "symfony/polyfill-ctype": "~1.8",
                "symfony/polyfill-mbstring": "~1.8",
                "symfony/process": "^6.4|^7.0"
            },
            "type": "library",
            "autoload": {
                "psr-4": {
                    "Symfony\\Component\\Filesystem\\": ""
                },
                "exclude-from-classmap": [
                    "/Tests/"
                ]
            },
            "notification-url": "https://packagist.org/downloads/",
            "license": [
                "MIT"
            ],
            "authors": [
                {
                    "name": "Fabien Potencier",
                    "email": "fabien@symfony.com"
                },
                {
                    "name": "Symfony Community",
                    "homepage": "https://symfony.com/contributors"
                }
            ],
            "description": "Provides basic utilities for the filesystem",
            "homepage": "https://symfony.com",
            "support": {
                "source": "https://github.com/symfony/filesystem/tree/7.1"
            },
            "funding": [
                {
                    "url": "https://symfony.com/sponsor",
                    "type": "custom"
                },
                {
                    "url": "https://github.com/fabpot",
                    "type": "github"
                },
                {
                    "url": "https://tidelift.com/funding/github/packagist/symfony/symfony",
                    "type": "tidelift"
                }
            ],
<<<<<<< HEAD
            "time": "2024-04-03T15:08:37+00:00"
=======
            "time": "2024-04-16T16:29:43+00:00"
>>>>>>> b6d5320d
        },
        {
            "name": "symfony/finder",
            "version": "7.1.x-dev",
            "source": {
                "type": "git",
                "url": "https://github.com/symfony/finder.git",
                "reference": "9bfc6ffa24b1b66f7c3c9f71b2870e1413c1ce03"
            },
            "dist": {
                "type": "zip",
                "url": "https://api.github.com/repos/symfony/finder/zipball/9bfc6ffa24b1b66f7c3c9f71b2870e1413c1ce03",
                "reference": "9bfc6ffa24b1b66f7c3c9f71b2870e1413c1ce03",
                "shasum": ""
            },
            "require": {
                "php": ">=8.2"
            },
            "require-dev": {
                "symfony/filesystem": "^6.4|^7.0"
            },
            "type": "library",
            "autoload": {
                "psr-4": {
                    "Symfony\\Component\\Finder\\": ""
                },
                "exclude-from-classmap": [
                    "/Tests/"
                ]
            },
            "notification-url": "https://packagist.org/downloads/",
            "license": [
                "MIT"
            ],
            "authors": [
                {
                    "name": "Fabien Potencier",
                    "email": "fabien@symfony.com"
                },
                {
                    "name": "Symfony Community",
                    "homepage": "https://symfony.com/contributors"
                }
            ],
            "description": "Finds files and directories via an intuitive fluent interface",
            "homepage": "https://symfony.com",
            "support": {
                "source": "https://github.com/symfony/finder/tree/7.1"
            },
            "funding": [
                {
                    "url": "https://symfony.com/sponsor",
                    "type": "custom"
                },
                {
                    "url": "https://github.com/fabpot",
                    "type": "github"
                },
                {
                    "url": "https://tidelift.com/funding/github/packagist/symfony/symfony",
                    "type": "tidelift"
                }
            ],
            "time": "2024-03-20T15:26:56+00:00"
        },
        {
            "name": "symfony/polyfill-ctype",
            "version": "1.x-dev",
            "source": {
                "type": "git",
                "url": "https://github.com/symfony/polyfill-ctype.git",
                "reference": "c9e59dec962d38cf2e0e4c61c4a1a1312f4dd7fe"
            },
            "dist": {
                "type": "zip",
                "url": "https://api.github.com/repos/symfony/polyfill-ctype/zipball/c9e59dec962d38cf2e0e4c61c4a1a1312f4dd7fe",
                "reference": "c9e59dec962d38cf2e0e4c61c4a1a1312f4dd7fe",
                "shasum": ""
            },
            "require": {
                "php": ">=7.1"
            },
            "provide": {
                "ext-ctype": "*"
            },
            "suggest": {
                "ext-ctype": "For best performance"
            },
            "default-branch": true,
            "type": "library",
            "extra": {
                "thanks": {
                    "name": "symfony/polyfill",
                    "url": "https://github.com/symfony/polyfill"
                }
            },
            "autoload": {
                "files": [
                    "bootstrap.php"
                ],
                "psr-4": {
                    "Symfony\\Polyfill\\Ctype\\": ""
                }
            },
            "notification-url": "https://packagist.org/downloads/",
            "license": [
                "MIT"
            ],
            "authors": [
                {
                    "name": "Gert de Pagter",
                    "email": "BackEndTea@gmail.com"
                },
                {
                    "name": "Symfony Community",
                    "homepage": "https://symfony.com/contributors"
                }
            ],
            "description": "Symfony polyfill for ctype functions",
            "homepage": "https://symfony.com",
            "keywords": [
                "compatibility",
                "ctype",
                "polyfill",
                "portable"
            ],
            "support": {
                "source": "https://github.com/symfony/polyfill-ctype/tree/1.x"
            },
            "funding": [
                {
                    "url": "https://symfony.com/sponsor",
                    "type": "custom"
                },
                {
                    "url": "https://github.com/fabpot",
                    "type": "github"
                },
                {
                    "url": "https://tidelift.com/funding/github/packagist/symfony/symfony",
                    "type": "tidelift"
                }
            ],
            "time": "2024-04-19T06:31:17+00:00"
        },
        {
            "name": "symfony/polyfill-intl-grapheme",
            "version": "1.x-dev",
            "source": {
                "type": "git",
                "url": "https://github.com/symfony/polyfill-intl-grapheme.git",
                "reference": "0a1df740cbb01859ce1bac85b0ad58ffe02f69b6"
            },
            "dist": {
                "type": "zip",
                "url": "https://api.github.com/repos/symfony/polyfill-intl-grapheme/zipball/0a1df740cbb01859ce1bac85b0ad58ffe02f69b6",
                "reference": "0a1df740cbb01859ce1bac85b0ad58ffe02f69b6",
                "shasum": ""
            },
            "require": {
                "php": ">=7.1"
            },
            "suggest": {
                "ext-intl": "For best performance"
            },
            "default-branch": true,
            "type": "library",
            "extra": {
                "thanks": {
                    "name": "symfony/polyfill",
                    "url": "https://github.com/symfony/polyfill"
                }
            },
            "autoload": {
                "files": [
                    "bootstrap.php"
                ],
                "psr-4": {
                    "Symfony\\Polyfill\\Intl\\Grapheme\\": ""
                }
            },
            "notification-url": "https://packagist.org/downloads/",
            "license": [
                "MIT"
            ],
            "authors": [
                {
                    "name": "Nicolas Grekas",
                    "email": "p@tchwork.com"
                },
                {
                    "name": "Symfony Community",
                    "homepage": "https://symfony.com/contributors"
                }
            ],
            "description": "Symfony polyfill for intl's grapheme_* functions",
            "homepage": "https://symfony.com",
            "keywords": [
                "compatibility",
                "grapheme",
                "intl",
                "polyfill",
                "portable",
                "shim"
            ],
            "support": {
                "source": "https://github.com/symfony/polyfill-intl-grapheme/tree/1.x"
            },
            "funding": [
                {
                    "url": "https://symfony.com/sponsor",
                    "type": "custom"
                },
                {
                    "url": "https://github.com/fabpot",
                    "type": "github"
                },
                {
                    "url": "https://tidelift.com/funding/github/packagist/symfony/symfony",
                    "type": "tidelift"
                }
            ],
            "time": "2024-04-19T06:31:17+00:00"
        },
        {
            "name": "symfony/polyfill-intl-normalizer",
            "version": "1.x-dev",
            "source": {
                "type": "git",
                "url": "https://github.com/symfony/polyfill-intl-normalizer.git",
                "reference": "2a090dc3db090fcb35cc7329d18a07f281f15d79"
            },
            "dist": {
                "type": "zip",
                "url": "https://api.github.com/repos/symfony/polyfill-intl-normalizer/zipball/2a090dc3db090fcb35cc7329d18a07f281f15d79",
                "reference": "2a090dc3db090fcb35cc7329d18a07f281f15d79",
                "shasum": ""
            },
            "require": {
                "php": ">=7.1"
            },
            "suggest": {
                "ext-intl": "For best performance"
            },
            "default-branch": true,
            "type": "library",
            "extra": {
                "thanks": {
                    "name": "symfony/polyfill",
                    "url": "https://github.com/symfony/polyfill"
                }
            },
            "autoload": {
                "files": [
                    "bootstrap.php"
                ],
                "psr-4": {
                    "Symfony\\Polyfill\\Intl\\Normalizer\\": ""
                },
                "classmap": [
                    "Resources/stubs"
                ]
            },
            "notification-url": "https://packagist.org/downloads/",
            "license": [
                "MIT"
            ],
            "authors": [
                {
                    "name": "Nicolas Grekas",
                    "email": "p@tchwork.com"
                },
                {
                    "name": "Symfony Community",
                    "homepage": "https://symfony.com/contributors"
                }
            ],
            "description": "Symfony polyfill for intl's Normalizer class and related functions",
            "homepage": "https://symfony.com",
            "keywords": [
                "compatibility",
                "intl",
                "normalizer",
                "polyfill",
                "portable",
                "shim"
            ],
            "support": {
                "source": "https://github.com/symfony/polyfill-intl-normalizer/tree/1.x"
            },
            "funding": [
                {
                    "url": "https://symfony.com/sponsor",
                    "type": "custom"
                },
                {
                    "url": "https://github.com/fabpot",
                    "type": "github"
                },
                {
                    "url": "https://tidelift.com/funding/github/packagist/symfony/symfony",
                    "type": "tidelift"
                }
            ],
            "time": "2024-04-19T06:31:17+00:00"
        },
        {
            "name": "symfony/polyfill-mbstring",
            "version": "1.x-dev",
            "source": {
                "type": "git",
                "url": "https://github.com/symfony/polyfill-mbstring.git",
                "reference": "e642fbe7a7b73cdb05460555289a9057bfd6ead6"
            },
            "dist": {
                "type": "zip",
                "url": "https://api.github.com/repos/symfony/polyfill-mbstring/zipball/e642fbe7a7b73cdb05460555289a9057bfd6ead6",
                "reference": "e642fbe7a7b73cdb05460555289a9057bfd6ead6",
                "shasum": ""
            },
            "require": {
                "php": ">=7.1"
            },
            "provide": {
                "ext-mbstring": "*"
            },
            "suggest": {
                "ext-mbstring": "For best performance"
            },
            "default-branch": true,
            "type": "library",
            "extra": {
                "thanks": {
                    "name": "symfony/polyfill",
                    "url": "https://github.com/symfony/polyfill"
                }
            },
            "autoload": {
                "files": [
                    "bootstrap.php"
                ],
                "psr-4": {
                    "Symfony\\Polyfill\\Mbstring\\": ""
                }
            },
            "notification-url": "https://packagist.org/downloads/",
            "license": [
                "MIT"
            ],
            "authors": [
                {
                    "name": "Nicolas Grekas",
                    "email": "p@tchwork.com"
                },
                {
                    "name": "Symfony Community",
                    "homepage": "https://symfony.com/contributors"
                }
            ],
            "description": "Symfony polyfill for the Mbstring extension",
            "homepage": "https://symfony.com",
            "keywords": [
                "compatibility",
                "mbstring",
                "polyfill",
                "portable",
                "shim"
            ],
            "support": {
                "source": "https://github.com/symfony/polyfill-mbstring/tree/1.x"
            },
            "funding": [
                {
                    "url": "https://symfony.com/sponsor",
                    "type": "custom"
                },
                {
                    "url": "https://github.com/fabpot",
                    "type": "github"
                },
                {
                    "url": "https://tidelift.com/funding/github/packagist/symfony/symfony",
                    "type": "tidelift"
                }
            ],
            "time": "2024-04-19T06:31:17+00:00"
        },
        {
            "name": "symfony/polyfill-php73",
            "version": "1.x-dev",
            "source": {
                "type": "git",
                "url": "https://github.com/symfony/polyfill-php73.git",
                "reference": "bca7fd9c46ef734d27d59dae1b71ce4f4ff70b03"
            },
            "dist": {
                "type": "zip",
                "url": "https://api.github.com/repos/symfony/polyfill-php73/zipball/bca7fd9c46ef734d27d59dae1b71ce4f4ff70b03",
                "reference": "bca7fd9c46ef734d27d59dae1b71ce4f4ff70b03",
                "shasum": ""
            },
            "require": {
                "php": ">=7.1"
            },
            "default-branch": true,
            "type": "library",
            "extra": {
                "thanks": {
                    "name": "symfony/polyfill",
                    "url": "https://github.com/symfony/polyfill"
                }
            },
            "autoload": {
                "files": [
                    "bootstrap.php"
                ],
                "psr-4": {
                    "Symfony\\Polyfill\\Php73\\": ""
                },
                "classmap": [
                    "Resources/stubs"
                ]
            },
            "notification-url": "https://packagist.org/downloads/",
            "license": [
                "MIT"
            ],
            "authors": [
                {
                    "name": "Nicolas Grekas",
                    "email": "p@tchwork.com"
                },
                {
                    "name": "Symfony Community",
                    "homepage": "https://symfony.com/contributors"
                }
            ],
            "description": "Symfony polyfill backporting some PHP 7.3+ features to lower PHP versions",
            "homepage": "https://symfony.com",
            "keywords": [
                "compatibility",
                "polyfill",
                "portable",
                "shim"
            ],
            "support": {
                "source": "https://github.com/symfony/polyfill-php73/tree/1.x"
            },
            "funding": [
                {
                    "url": "https://symfony.com/sponsor",
                    "type": "custom"
                },
                {
                    "url": "https://github.com/fabpot",
                    "type": "github"
                },
                {
                    "url": "https://tidelift.com/funding/github/packagist/symfony/symfony",
                    "type": "tidelift"
                }
            ],
            "time": "2024-04-19T06:31:17+00:00"
        },
        {
            "name": "symfony/polyfill-php80",
            "version": "1.x-dev",
            "source": {
                "type": "git",
                "url": "https://github.com/symfony/polyfill-php80.git",
                "reference": "7d191eb4022901cd3d91a816ec5464ca3a08a8aa"
            },
            "dist": {
                "type": "zip",
                "url": "https://api.github.com/repos/symfony/polyfill-php80/zipball/7d191eb4022901cd3d91a816ec5464ca3a08a8aa",
                "reference": "7d191eb4022901cd3d91a816ec5464ca3a08a8aa",
                "shasum": ""
            },
            "require": {
                "php": ">=7.1"
            },
            "default-branch": true,
            "type": "library",
            "extra": {
                "thanks": {
                    "name": "symfony/polyfill",
                    "url": "https://github.com/symfony/polyfill"
                }
            },
            "autoload": {
                "files": [
                    "bootstrap.php"
                ],
                "psr-4": {
                    "Symfony\\Polyfill\\Php80\\": ""
                },
                "classmap": [
                    "Resources/stubs"
                ]
            },
            "notification-url": "https://packagist.org/downloads/",
            "license": [
                "MIT"
            ],
            "authors": [
                {
                    "name": "Ion Bazan",
                    "email": "ion.bazan@gmail.com"
                },
                {
                    "name": "Nicolas Grekas",
                    "email": "p@tchwork.com"
                },
                {
                    "name": "Symfony Community",
                    "homepage": "https://symfony.com/contributors"
                }
            ],
            "description": "Symfony polyfill backporting some PHP 8.0+ features to lower PHP versions",
            "homepage": "https://symfony.com",
            "keywords": [
                "compatibility",
                "polyfill",
                "portable",
                "shim"
            ],
            "support": {
                "source": "https://github.com/symfony/polyfill-php80/tree/1.x"
            },
            "funding": [
                {
                    "url": "https://symfony.com/sponsor",
                    "type": "custom"
                },
                {
                    "url": "https://github.com/fabpot",
                    "type": "github"
                },
                {
                    "url": "https://tidelift.com/funding/github/packagist/symfony/symfony",
                    "type": "tidelift"
                }
            ],
            "time": "2024-04-19T06:31:17+00:00"
        },
        {
            "name": "symfony/polyfill-php81",
            "version": "1.x-dev",
            "source": {
                "type": "git",
                "url": "https://github.com/symfony/polyfill-php81.git",
                "reference": "c797154b59813aef081a21c2d1ed862050ed9325"
            },
            "dist": {
                "type": "zip",
                "url": "https://api.github.com/repos/symfony/polyfill-php81/zipball/c797154b59813aef081a21c2d1ed862050ed9325",
                "reference": "c797154b59813aef081a21c2d1ed862050ed9325",
                "shasum": ""
            },
            "require": {
                "php": ">=7.1"
            },
            "default-branch": true,
            "type": "library",
            "extra": {
                "thanks": {
                    "name": "symfony/polyfill",
                    "url": "https://github.com/symfony/polyfill"
                }
            },
            "autoload": {
                "files": [
                    "bootstrap.php"
                ],
                "psr-4": {
                    "Symfony\\Polyfill\\Php81\\": ""
                },
                "classmap": [
                    "Resources/stubs"
                ]
            },
            "notification-url": "https://packagist.org/downloads/",
            "license": [
                "MIT"
            ],
            "authors": [
                {
                    "name": "Nicolas Grekas",
                    "email": "p@tchwork.com"
                },
                {
                    "name": "Symfony Community",
                    "homepage": "https://symfony.com/contributors"
                }
            ],
            "description": "Symfony polyfill backporting some PHP 8.1+ features to lower PHP versions",
            "homepage": "https://symfony.com",
            "keywords": [
                "compatibility",
                "polyfill",
                "portable",
                "shim"
            ],
            "support": {
                "source": "https://github.com/symfony/polyfill-php81/tree/1.x"
            },
            "funding": [
                {
                    "url": "https://symfony.com/sponsor",
                    "type": "custom"
                },
                {
                    "url": "https://github.com/fabpot",
                    "type": "github"
                },
                {
                    "url": "https://tidelift.com/funding/github/packagist/symfony/symfony",
                    "type": "tidelift"
                }
            ],
            "time": "2024-04-19T06:31:17+00:00"
        },
        {
            "name": "symfony/process",
            "version": "7.1.x-dev",
            "source": {
                "type": "git",
                "url": "https://github.com/symfony/process.git",
                "reference": "8e99b1b15d2975b242fc089382c8f8055a85d996"
            },
            "dist": {
                "type": "zip",
                "url": "https://api.github.com/repos/symfony/process/zipball/8e99b1b15d2975b242fc089382c8f8055a85d996",
                "reference": "8e99b1b15d2975b242fc089382c8f8055a85d996",
                "shasum": ""
            },
            "require": {
                "php": ">=8.2"
            },
            "type": "library",
            "autoload": {
                "psr-4": {
                    "Symfony\\Component\\Process\\": ""
                },
                "exclude-from-classmap": [
                    "/Tests/"
                ]
            },
            "notification-url": "https://packagist.org/downloads/",
            "license": [
                "MIT"
            ],
            "authors": [
                {
                    "name": "Fabien Potencier",
                    "email": "fabien@symfony.com"
                },
                {
                    "name": "Symfony Community",
                    "homepage": "https://symfony.com/contributors"
                }
            ],
            "description": "Executes commands in sub-processes",
            "homepage": "https://symfony.com",
            "support": {
                "source": "https://github.com/symfony/process/tree/7.1"
            },
            "funding": [
                {
                    "url": "https://symfony.com/sponsor",
                    "type": "custom"
                },
                {
                    "url": "https://github.com/fabpot",
                    "type": "github"
                },
                {
                    "url": "https://tidelift.com/funding/github/packagist/symfony/symfony",
                    "type": "tidelift"
                }
            ],
            "time": "2024-04-05T09:28:19+00:00"
        },
        {
            "name": "symfony/service-contracts",
            "version": "dev-main",
            "source": {
                "type": "git",
                "url": "https://github.com/symfony/service-contracts.git",
                "reference": "a17e69656265139c2ab4a62529f495a2a41fd6ce"
            },
            "dist": {
                "type": "zip",
                "url": "https://api.github.com/repos/symfony/service-contracts/zipball/a17e69656265139c2ab4a62529f495a2a41fd6ce",
                "reference": "a17e69656265139c2ab4a62529f495a2a41fd6ce",
                "shasum": ""
            },
            "require": {
                "php": ">=8.1",
                "psr/container": "^1.1|^2.0",
                "symfony/deprecation-contracts": "^2.5|^3"
            },
            "conflict": {
                "ext-psr": "<1.1|>=2"
            },
            "default-branch": true,
            "type": "library",
            "extra": {
                "branch-alias": {
                    "dev-main": "3.5-dev"
                },
                "thanks": {
                    "name": "symfony/contracts",
                    "url": "https://github.com/symfony/contracts"
                }
            },
            "autoload": {
                "psr-4": {
                    "Symfony\\Contracts\\Service\\": ""
                },
                "exclude-from-classmap": [
                    "/Test/"
                ]
            },
            "notification-url": "https://packagist.org/downloads/",
            "license": [
                "MIT"
            ],
            "authors": [
                {
                    "name": "Nicolas Grekas",
                    "email": "p@tchwork.com"
                },
                {
                    "name": "Symfony Community",
                    "homepage": "https://symfony.com/contributors"
                }
            ],
            "description": "Generic abstractions related to writing services",
            "homepage": "https://symfony.com",
            "keywords": [
                "abstractions",
                "contracts",
                "decoupling",
                "interfaces",
                "interoperability",
                "standards"
            ],
            "support": {
                "source": "https://github.com/symfony/service-contracts/tree/main"
            },
            "funding": [
                {
                    "url": "https://symfony.com/sponsor",
                    "type": "custom"
                },
                {
                    "url": "https://github.com/fabpot",
                    "type": "github"
                },
                {
                    "url": "https://tidelift.com/funding/github/packagist/symfony/symfony",
                    "type": "tidelift"
                }
            ],
            "time": "2024-04-05T09:39:30+00:00"
        },
        {
            "name": "symfony/string",
            "version": "7.1.x-dev",
            "source": {
                "type": "git",
                "url": "https://github.com/symfony/string.git",
                "reference": "236b450c00ab6560e6cda684853d2db3c6b41731"
            },
            "dist": {
                "type": "zip",
                "url": "https://api.github.com/repos/symfony/string/zipball/236b450c00ab6560e6cda684853d2db3c6b41731",
                "reference": "236b450c00ab6560e6cda684853d2db3c6b41731",
                "shasum": ""
            },
            "require": {
                "php": ">=8.2",
                "symfony/polyfill-ctype": "~1.8",
                "symfony/polyfill-intl-grapheme": "~1.0",
                "symfony/polyfill-intl-normalizer": "~1.0",
                "symfony/polyfill-mbstring": "~1.0"
            },
            "conflict": {
                "symfony/translation-contracts": "<2.5"
            },
            "require-dev": {
                "symfony/emoji": "^7.1",
                "symfony/error-handler": "^6.4|^7.0",
                "symfony/http-client": "^6.4|^7.0",
                "symfony/intl": "^6.4|^7.0",
                "symfony/translation-contracts": "^2.5|^3.0",
                "symfony/var-exporter": "^6.4|^7.0"
            },
            "type": "library",
            "autoload": {
                "files": [
                    "Resources/functions.php"
                ],
                "psr-4": {
                    "Symfony\\Component\\String\\": ""
                },
                "exclude-from-classmap": [
                    "/Tests/"
                ]
            },
            "notification-url": "https://packagist.org/downloads/",
            "license": [
                "MIT"
            ],
            "authors": [
                {
                    "name": "Nicolas Grekas",
                    "email": "p@tchwork.com"
                },
                {
                    "name": "Symfony Community",
                    "homepage": "https://symfony.com/contributors"
                }
            ],
            "description": "Provides an object-oriented API to strings and deals with bytes, UTF-8 code points and grapheme clusters in a unified way",
            "homepage": "https://symfony.com",
            "keywords": [
                "grapheme",
                "i18n",
                "string",
                "unicode",
                "utf-8",
                "utf8"
            ],
            "support": {
                "source": "https://github.com/symfony/string/tree/7.1"
            },
            "funding": [
                {
                    "url": "https://symfony.com/sponsor",
                    "type": "custom"
                },
                {
                    "url": "https://github.com/fabpot",
                    "type": "github"
                },
                {
                    "url": "https://tidelift.com/funding/github/packagist/symfony/symfony",
                    "type": "tidelift"
                }
            ],
            "time": "2024-04-18T09:32:20+00:00"
        },
        {
            "name": "symfony/var-exporter",
            "version": "7.1.x-dev",
            "source": {
                "type": "git",
                "url": "https://github.com/symfony/var-exporter.git",
                "reference": "e55fe5b3163186bd5e816195ff1b83cfb957bb94"
            },
            "dist": {
                "type": "zip",
                "url": "https://api.github.com/repos/symfony/var-exporter/zipball/e55fe5b3163186bd5e816195ff1b83cfb957bb94",
                "reference": "e55fe5b3163186bd5e816195ff1b83cfb957bb94",
                "shasum": ""
            },
            "require": {
                "php": ">=8.2"
            },
            "require-dev": {
                "symfony/property-access": "^6.4|^7.0",
                "symfony/serializer": "^6.4|^7.0",
                "symfony/var-dumper": "^6.4|^7.0"
            },
            "type": "library",
            "autoload": {
                "psr-4": {
                    "Symfony\\Component\\VarExporter\\": ""
                },
                "exclude-from-classmap": [
                    "/Tests/"
                ]
            },
            "notification-url": "https://packagist.org/downloads/",
            "license": [
                "MIT"
            ],
            "authors": [
                {
                    "name": "Nicolas Grekas",
                    "email": "p@tchwork.com"
                },
                {
                    "name": "Symfony Community",
                    "homepage": "https://symfony.com/contributors"
                }
            ],
            "description": "Allows exporting any serializable PHP data structure to plain PHP code",
            "homepage": "https://symfony.com",
            "keywords": [
                "clone",
                "construct",
                "export",
                "hydrate",
                "instantiate",
                "lazy-loading",
                "proxy",
                "serialize"
            ],
            "support": {
                "source": "https://github.com/symfony/var-exporter/tree/7.1"
            },
            "funding": [
                {
                    "url": "https://symfony.com/sponsor",
                    "type": "custom"
                },
                {
                    "url": "https://github.com/fabpot",
                    "type": "github"
                },
                {
                    "url": "https://tidelift.com/funding/github/packagist/symfony/symfony",
                    "type": "tidelift"
                }
            ],
            "time": "2024-03-20T21:25:43+00:00"
        }
    ],
    "packages-dev": [
        {
            "name": "dealerdirect/phpcodesniffer-composer-installer",
            "version": "v1.0.0",
            "source": {
                "type": "git",
                "url": "https://github.com/PHPCSStandards/composer-installer.git",
                "reference": "4be43904336affa5c2f70744a348312336afd0da"
            },
            "dist": {
                "type": "zip",
                "url": "https://api.github.com/repos/PHPCSStandards/composer-installer/zipball/4be43904336affa5c2f70744a348312336afd0da",
                "reference": "4be43904336affa5c2f70744a348312336afd0da",
                "shasum": ""
            },
            "require": {
                "composer-plugin-api": "^1.0 || ^2.0",
                "php": ">=5.4",
                "squizlabs/php_codesniffer": "^2.0 || ^3.1.0 || ^4.0"
            },
            "require-dev": {
                "composer/composer": "*",
                "ext-json": "*",
                "ext-zip": "*",
                "php-parallel-lint/php-parallel-lint": "^1.3.1",
                "phpcompatibility/php-compatibility": "^9.0",
                "yoast/phpunit-polyfills": "^1.0"
            },
            "type": "composer-plugin",
            "extra": {
                "class": "PHPCSStandards\\Composer\\Plugin\\Installers\\PHPCodeSniffer\\Plugin"
            },
            "autoload": {
                "psr-4": {
                    "PHPCSStandards\\Composer\\Plugin\\Installers\\PHPCodeSniffer\\": "src/"
                }
            },
            "notification-url": "https://packagist.org/downloads/",
            "license": [
                "MIT"
            ],
            "authors": [
                {
                    "name": "Franck Nijhof",
                    "email": "franck.nijhof@dealerdirect.com",
                    "homepage": "http://www.frenck.nl",
                    "role": "Developer / IT Manager"
                },
                {
                    "name": "Contributors",
                    "homepage": "https://github.com/PHPCSStandards/composer-installer/graphs/contributors"
                }
            ],
            "description": "PHP_CodeSniffer Standards Composer Installer Plugin",
            "homepage": "http://www.dealerdirect.com",
            "keywords": [
                "PHPCodeSniffer",
                "PHP_CodeSniffer",
                "code quality",
                "codesniffer",
                "composer",
                "installer",
                "phpcbf",
                "phpcs",
                "plugin",
                "qa",
                "quality",
                "standard",
                "standards",
                "style guide",
                "stylecheck",
                "tests"
            ],
            "support": {
                "issues": "https://github.com/PHPCSStandards/composer-installer/issues",
                "source": "https://github.com/PHPCSStandards/composer-installer"
            },
            "time": "2023-01-05T11:28:13+00:00"
        },
        {
            "name": "doctrine/instantiator",
            "version": "2.0.x-dev",
            "source": {
                "type": "git",
                "url": "https://github.com/doctrine/instantiator.git",
                "reference": "6c0ee619435c5d4f3bc515ab1514cf4cf1006c6e"
            },
            "dist": {
                "type": "zip",
                "url": "https://api.github.com/repos/doctrine/instantiator/zipball/6c0ee619435c5d4f3bc515ab1514cf4cf1006c6e",
                "reference": "6c0ee619435c5d4f3bc515ab1514cf4cf1006c6e",
                "shasum": ""
            },
            "require": {
                "php": "^8.1"
            },
            "require-dev": {
                "doctrine/coding-standard": "^12",
                "ext-pdo": "*",
                "ext-phar": "*",
                "phpbench/phpbench": "^1.2",
                "phpstan/phpstan": "^1.9.4",
                "phpstan/phpstan-phpunit": "^1.3",
                "phpunit/phpunit": "^10.5",
                "vimeo/psalm": "^5.4"
            },
            "default-branch": true,
            "type": "library",
            "autoload": {
                "psr-4": {
                    "Doctrine\\Instantiator\\": "src/Doctrine/Instantiator/"
                }
            },
            "notification-url": "https://packagist.org/downloads/",
            "license": [
                "MIT"
            ],
            "authors": [
                {
                    "name": "Marco Pivetta",
                    "email": "ocramius@gmail.com",
                    "homepage": "https://ocramius.github.io/"
                }
            ],
            "description": "A small, lightweight utility to instantiate objects in PHP without invoking their constructors",
            "homepage": "https://www.doctrine-project.org/projects/instantiator.html",
            "keywords": [
                "constructor",
                "instantiate"
            ],
            "support": {
                "issues": "https://github.com/doctrine/instantiator/issues",
                "source": "https://github.com/doctrine/instantiator/tree/2.0.x"
            },
            "funding": [
                {
                    "url": "https://www.doctrine-project.org/sponsorship.html",
                    "type": "custom"
                },
                {
                    "url": "https://www.patreon.com/phpdoctrine",
                    "type": "patreon"
                },
                {
                    "url": "https://tidelift.com/funding/github/packagist/doctrine%2Finstantiator",
                    "type": "tidelift"
                }
            ],
            "time": "2023-12-09T14:19:21+00:00"
        },
        {
            "name": "myclabs/deep-copy",
            "version": "1.x-dev",
            "source": {
                "type": "git",
                "url": "https://github.com/myclabs/DeepCopy.git",
                "reference": "2f5294676c802a62b0549f6bc8983f14294ce369"
            },
            "dist": {
                "type": "zip",
                "url": "https://api.github.com/repos/myclabs/DeepCopy/zipball/2f5294676c802a62b0549f6bc8983f14294ce369",
                "reference": "2f5294676c802a62b0549f6bc8983f14294ce369",
                "shasum": ""
            },
            "require": {
                "php": "^7.1 || ^8.0"
            },
            "conflict": {
                "doctrine/collections": "<1.6.8",
                "doctrine/common": "<2.13.3 || >=3 <3.2.2"
            },
            "require-dev": {
                "doctrine/collections": "^1.6.8",
                "doctrine/common": "^2.13.3 || ^3.2.2",
                "phpspec/prophecy": "^1.10",
                "phpunit/phpunit": "^7.5.20 || ^8.5.23 || ^9.5.13"
            },
            "default-branch": true,
            "type": "library",
            "autoload": {
                "files": [
                    "src/DeepCopy/deep_copy.php"
                ],
                "psr-4": {
                    "DeepCopy\\": "src/DeepCopy/"
                }
            },
            "notification-url": "https://packagist.org/downloads/",
            "license": [
                "MIT"
            ],
            "description": "Create deep copies (clones) of your objects",
            "keywords": [
                "clone",
                "copy",
                "duplicate",
                "object",
                "object graph"
            ],
            "support": {
                "issues": "https://github.com/myclabs/DeepCopy/issues",
                "source": "https://github.com/myclabs/DeepCopy/tree/1.x"
            },
            "funding": [
                {
                    "url": "https://tidelift.com/funding/github/packagist/myclabs/deep-copy",
                    "type": "tidelift"
                }
            ],
            "time": "2024-02-10T11:10:03+00:00"
        },
        {
            "name": "nikic/php-parser",
            "version": "dev-master",
            "source": {
                "type": "git",
                "url": "https://github.com/nikic/PHP-Parser.git",
                "reference": "c5ee33df86c06b3278c670f64273b1ba768a0744"
            },
            "dist": {
                "type": "zip",
                "url": "https://api.github.com/repos/nikic/PHP-Parser/zipball/c5ee33df86c06b3278c670f64273b1ba768a0744",
                "reference": "c5ee33df86c06b3278c670f64273b1ba768a0744",
                "shasum": ""
            },
            "require": {
                "ext-ctype": "*",
                "ext-json": "*",
                "ext-tokenizer": "*",
                "php": ">=7.4"
            },
            "require-dev": {
                "ircmaxell/php-yacc": "^0.0.7",
                "phpunit/phpunit": "^9.0"
            },
            "default-branch": true,
            "bin": [
                "bin/php-parse"
            ],
            "type": "library",
            "extra": {
                "branch-alias": {
                    "dev-master": "5.0-dev"
                }
            },
            "autoload": {
                "psr-4": {
                    "PhpParser\\": "lib/PhpParser"
                }
            },
            "notification-url": "https://packagist.org/downloads/",
            "license": [
                "BSD-3-Clause"
            ],
            "authors": [
                {
                    "name": "Nikita Popov"
                }
            ],
            "description": "A PHP parser written in PHP",
            "keywords": [
                "parser",
                "php"
            ],
            "support": {
                "issues": "https://github.com/nikic/PHP-Parser/issues",
                "source": "https://github.com/nikic/PHP-Parser/tree/master"
            },
            "time": "2024-04-19T12:04:10+00:00"
        },
        {
            "name": "phar-io/manifest",
            "version": "dev-master",
            "source": {
                "type": "git",
                "url": "https://github.com/phar-io/manifest.git",
                "reference": "54750ef60c58e43759730615a392c31c80e23176"
            },
            "dist": {
                "type": "zip",
                "url": "https://api.github.com/repos/phar-io/manifest/zipball/54750ef60c58e43759730615a392c31c80e23176",
                "reference": "54750ef60c58e43759730615a392c31c80e23176",
                "shasum": ""
            },
            "require": {
                "ext-dom": "*",
                "ext-libxml": "*",
                "ext-phar": "*",
                "ext-xmlwriter": "*",
                "phar-io/version": "^3.0.1",
                "php": "^7.2 || ^8.0"
            },
            "default-branch": true,
            "type": "library",
            "extra": {
                "branch-alias": {
                    "dev-master": "2.0.x-dev"
                }
            },
            "autoload": {
                "classmap": [
                    "src/"
                ]
            },
            "notification-url": "https://packagist.org/downloads/",
            "license": [
                "BSD-3-Clause"
            ],
            "authors": [
                {
                    "name": "Arne Blankerts",
                    "email": "arne@blankerts.de",
                    "role": "Developer"
                },
                {
                    "name": "Sebastian Heuer",
                    "email": "sebastian@phpeople.de",
                    "role": "Developer"
                },
                {
                    "name": "Sebastian Bergmann",
                    "email": "sebastian@phpunit.de",
                    "role": "Developer"
                }
            ],
            "description": "Component for reading phar.io manifest information from a PHP Archive (PHAR)",
            "support": {
                "issues": "https://github.com/phar-io/manifest/issues",
                "source": "https://github.com/phar-io/manifest/tree/2.0.4"
            },
            "funding": [
                {
                    "url": "https://github.com/theseer",
                    "type": "github"
                }
            ],
            "time": "2024-03-03T12:33:53+00:00"
        },
        {
            "name": "phar-io/version",
            "version": "3.2.1",
            "source": {
                "type": "git",
                "url": "https://github.com/phar-io/version.git",
                "reference": "4f7fd7836c6f332bb2933569e566a0d6c4cbed74"
            },
            "dist": {
                "type": "zip",
                "url": "https://api.github.com/repos/phar-io/version/zipball/4f7fd7836c6f332bb2933569e566a0d6c4cbed74",
                "reference": "4f7fd7836c6f332bb2933569e566a0d6c4cbed74",
                "shasum": ""
            },
            "require": {
                "php": "^7.2 || ^8.0"
            },
            "type": "library",
            "autoload": {
                "classmap": [
                    "src/"
                ]
            },
            "notification-url": "https://packagist.org/downloads/",
            "license": [
                "BSD-3-Clause"
            ],
            "authors": [
                {
                    "name": "Arne Blankerts",
                    "email": "arne@blankerts.de",
                    "role": "Developer"
                },
                {
                    "name": "Sebastian Heuer",
                    "email": "sebastian@phpeople.de",
                    "role": "Developer"
                },
                {
                    "name": "Sebastian Bergmann",
                    "email": "sebastian@phpunit.de",
                    "role": "Developer"
                }
            ],
            "description": "Library for handling version information and constraints",
            "support": {
                "issues": "https://github.com/phar-io/version/issues",
                "source": "https://github.com/phar-io/version/tree/3.2.1"
            },
            "time": "2022-02-21T01:04:05+00:00"
        },
        {
            "name": "phpstan/phpdoc-parser",
            "version": "1.28.0",
            "source": {
                "type": "git",
                "url": "https://github.com/phpstan/phpdoc-parser.git",
                "reference": "cd06d6b1a1b3c75b0b83f97577869fd85a3cd4fb"
            },
            "dist": {
                "type": "zip",
                "url": "https://api.github.com/repos/phpstan/phpdoc-parser/zipball/cd06d6b1a1b3c75b0b83f97577869fd85a3cd4fb",
                "reference": "cd06d6b1a1b3c75b0b83f97577869fd85a3cd4fb",
                "shasum": ""
            },
            "require": {
                "php": "^7.2 || ^8.0"
            },
            "require-dev": {
                "doctrine/annotations": "^2.0",
                "nikic/php-parser": "^4.15",
                "php-parallel-lint/php-parallel-lint": "^1.2",
                "phpstan/extension-installer": "^1.0",
                "phpstan/phpstan": "^1.5",
                "phpstan/phpstan-phpunit": "^1.1",
                "phpstan/phpstan-strict-rules": "^1.0",
                "phpunit/phpunit": "^9.5",
                "symfony/process": "^5.2"
            },
            "type": "library",
            "autoload": {
                "psr-4": {
                    "PHPStan\\PhpDocParser\\": [
                        "src/"
                    ]
                }
            },
            "notification-url": "https://packagist.org/downloads/",
            "license": [
                "MIT"
            ],
            "description": "PHPDoc parser with support for nullable, intersection and generic types",
            "support": {
                "issues": "https://github.com/phpstan/phpdoc-parser/issues",
                "source": "https://github.com/phpstan/phpdoc-parser/tree/1.28.0"
            },
            "time": "2024-04-03T18:51:33+00:00"
        },
        {
            "name": "phpstan/phpstan",
            "version": "1.11.x-dev",
            "source": {
                "type": "git",
                "url": "https://github.com/phpstan/phpstan.git",
<<<<<<< HEAD
                "reference": "df0007478b121e50404abab3393b2f38697672c6"
            },
            "dist": {
                "type": "zip",
                "url": "https://api.github.com/repos/phpstan/phpstan/zipball/df0007478b121e50404abab3393b2f38697672c6",
                "reference": "df0007478b121e50404abab3393b2f38697672c6",
=======
                "reference": "f632067e36ff1b9cba999266fa6745d35027d2e0"
            },
            "dist": {
                "type": "zip",
                "url": "https://api.github.com/repos/phpstan/phpstan/zipball/f632067e36ff1b9cba999266fa6745d35027d2e0",
                "reference": "f632067e36ff1b9cba999266fa6745d35027d2e0",
>>>>>>> b6d5320d
                "shasum": ""
            },
            "require": {
                "php": "^7.2|^8.0"
            },
            "conflict": {
                "phpstan/phpstan-shim": "*"
            },
            "default-branch": true,
            "bin": [
                "phpstan",
                "phpstan.phar"
            ],
            "type": "library",
            "autoload": {
                "files": [
                    "bootstrap.php"
                ]
            },
            "notification-url": "https://packagist.org/downloads/",
            "license": [
                "MIT"
            ],
            "description": "PHPStan - PHP Static Analysis Tool",
            "keywords": [
                "dev",
                "static analysis"
            ],
            "support": {
                "docs": "https://phpstan.org/user-guide/getting-started",
                "forum": "https://github.com/phpstan/phpstan/discussions",
                "issues": "https://github.com/phpstan/phpstan/issues",
                "security": "https://github.com/phpstan/phpstan/security/policy",
                "source": "https://github.com/phpstan/phpstan-src"
            },
            "funding": [
                {
                    "url": "https://github.com/ondrejmirtes",
                    "type": "github"
                },
                {
                    "url": "https://github.com/phpstan",
                    "type": "github"
                }
            ],
<<<<<<< HEAD
            "time": "2024-04-04T12:49:45+00:00"
=======
            "time": "2024-04-24T13:53:24+00:00"
>>>>>>> b6d5320d
        },
        {
            "name": "phpunit/php-code-coverage",
            "version": "9.2.x-dev",
            "source": {
                "type": "git",
                "url": "https://github.com/sebastianbergmann/php-code-coverage.git",
                "reference": "3352293d9e91513d5508c415835014881b420218"
            },
            "dist": {
                "type": "zip",
                "url": "https://api.github.com/repos/sebastianbergmann/php-code-coverage/zipball/3352293d9e91513d5508c415835014881b420218",
                "reference": "3352293d9e91513d5508c415835014881b420218",
                "shasum": ""
            },
            "require": {
                "ext-dom": "*",
                "ext-libxml": "*",
                "ext-xmlwriter": "*",
                "nikic/php-parser": "^4.18 || ^5.0",
                "php": ">=7.3",
                "phpunit/php-file-iterator": "^3.0.3",
                "phpunit/php-text-template": "^2.0.2",
                "sebastian/code-unit-reverse-lookup": "^2.0.2",
                "sebastian/complexity": "^2.0",
                "sebastian/environment": "^5.1.2",
                "sebastian/lines-of-code": "^1.0.3",
                "sebastian/version": "^3.0.1",
                "theseer/tokenizer": "^1.2.0"
            },
            "require-dev": {
                "phpunit/phpunit": "^9.3"
            },
            "suggest": {
                "ext-pcov": "PHP extension that provides line coverage",
                "ext-xdebug": "PHP extension that provides line coverage as well as branch and path coverage"
            },
            "type": "library",
            "extra": {
                "branch-alias": {
                    "dev-master": "9.2-dev"
                }
            },
            "autoload": {
                "classmap": [
                    "src/"
                ]
            },
            "notification-url": "https://packagist.org/downloads/",
            "license": [
                "BSD-3-Clause"
            ],
            "authors": [
                {
                    "name": "Sebastian Bergmann",
                    "email": "sebastian@phpunit.de",
                    "role": "lead"
                }
            ],
            "description": "Library that provides collection, processing, and rendering functionality for PHP code coverage information.",
            "homepage": "https://github.com/sebastianbergmann/php-code-coverage",
            "keywords": [
                "coverage",
                "testing",
                "xunit"
            ],
            "support": {
                "issues": "https://github.com/sebastianbergmann/php-code-coverage/issues",
                "security": "https://github.com/sebastianbergmann/php-code-coverage/security/policy",
                "source": "https://github.com/sebastianbergmann/php-code-coverage/tree/9.2"
            },
            "funding": [
                {
                    "url": "https://github.com/sebastianbergmann",
                    "type": "github"
                }
            ],
            "time": "2024-03-22T05:16:32+00:00"
        },
        {
            "name": "phpunit/php-file-iterator",
            "version": "3.0.x-dev",
            "source": {
                "type": "git",
                "url": "https://github.com/sebastianbergmann/php-file-iterator.git",
                "reference": "38b24367e1b340aa78b96d7cab042942d917bb84"
            },
            "dist": {
                "type": "zip",
                "url": "https://api.github.com/repos/sebastianbergmann/php-file-iterator/zipball/38b24367e1b340aa78b96d7cab042942d917bb84",
                "reference": "38b24367e1b340aa78b96d7cab042942d917bb84",
                "shasum": ""
            },
            "require": {
                "php": ">=7.3"
            },
            "require-dev": {
                "phpunit/phpunit": "^9.3"
            },
            "type": "library",
            "extra": {
                "branch-alias": {
                    "dev-master": "3.0-dev"
                }
            },
            "autoload": {
                "classmap": [
                    "src/"
                ]
            },
            "notification-url": "https://packagist.org/downloads/",
            "license": [
                "BSD-3-Clause"
            ],
            "authors": [
                {
                    "name": "Sebastian Bergmann",
                    "email": "sebastian@phpunit.de",
                    "role": "lead"
                }
            ],
            "description": "FilterIterator implementation that filters files based on a list of suffixes.",
            "homepage": "https://github.com/sebastianbergmann/php-file-iterator/",
            "keywords": [
                "filesystem",
                "iterator"
            ],
            "support": {
                "issues": "https://github.com/sebastianbergmann/php-file-iterator/issues",
                "source": "https://github.com/sebastianbergmann/php-file-iterator/tree/3.0"
            },
            "funding": [
                {
                    "url": "https://github.com/sebastianbergmann",
                    "type": "github"
                }
            ],
            "time": "2022-02-11T16:23:04+00:00"
        },
        {
            "name": "phpunit/php-invoker",
            "version": "3.1.1",
            "source": {
                "type": "git",
                "url": "https://github.com/sebastianbergmann/php-invoker.git",
                "reference": "5a10147d0aaf65b58940a0b72f71c9ac0423cc67"
            },
            "dist": {
                "type": "zip",
                "url": "https://api.github.com/repos/sebastianbergmann/php-invoker/zipball/5a10147d0aaf65b58940a0b72f71c9ac0423cc67",
                "reference": "5a10147d0aaf65b58940a0b72f71c9ac0423cc67",
                "shasum": ""
            },
            "require": {
                "php": ">=7.3"
            },
            "require-dev": {
                "ext-pcntl": "*",
                "phpunit/phpunit": "^9.3"
            },
            "suggest": {
                "ext-pcntl": "*"
            },
            "type": "library",
            "extra": {
                "branch-alias": {
                    "dev-master": "3.1-dev"
                }
            },
            "autoload": {
                "classmap": [
                    "src/"
                ]
            },
            "notification-url": "https://packagist.org/downloads/",
            "license": [
                "BSD-3-Clause"
            ],
            "authors": [
                {
                    "name": "Sebastian Bergmann",
                    "email": "sebastian@phpunit.de",
                    "role": "lead"
                }
            ],
            "description": "Invoke callables with a timeout",
            "homepage": "https://github.com/sebastianbergmann/php-invoker/",
            "keywords": [
                "process"
            ],
            "support": {
                "issues": "https://github.com/sebastianbergmann/php-invoker/issues",
                "source": "https://github.com/sebastianbergmann/php-invoker/tree/3.1.1"
            },
            "funding": [
                {
                    "url": "https://github.com/sebastianbergmann",
                    "type": "github"
                }
            ],
            "time": "2020-09-28T05:58:55+00:00"
        },
        {
            "name": "phpunit/php-text-template",
            "version": "2.0.4",
            "source": {
                "type": "git",
                "url": "https://github.com/sebastianbergmann/php-text-template.git",
                "reference": "5da5f67fc95621df9ff4c4e5a84d6a8a2acf7c28"
            },
            "dist": {
                "type": "zip",
                "url": "https://api.github.com/repos/sebastianbergmann/php-text-template/zipball/5da5f67fc95621df9ff4c4e5a84d6a8a2acf7c28",
                "reference": "5da5f67fc95621df9ff4c4e5a84d6a8a2acf7c28",
                "shasum": ""
            },
            "require": {
                "php": ">=7.3"
            },
            "require-dev": {
                "phpunit/phpunit": "^9.3"
            },
            "type": "library",
            "extra": {
                "branch-alias": {
                    "dev-master": "2.0-dev"
                }
            },
            "autoload": {
                "classmap": [
                    "src/"
                ]
            },
            "notification-url": "https://packagist.org/downloads/",
            "license": [
                "BSD-3-Clause"
            ],
            "authors": [
                {
                    "name": "Sebastian Bergmann",
                    "email": "sebastian@phpunit.de",
                    "role": "lead"
                }
            ],
            "description": "Simple template engine.",
            "homepage": "https://github.com/sebastianbergmann/php-text-template/",
            "keywords": [
                "template"
            ],
            "support": {
                "issues": "https://github.com/sebastianbergmann/php-text-template/issues",
                "source": "https://github.com/sebastianbergmann/php-text-template/tree/2.0.4"
            },
            "funding": [
                {
                    "url": "https://github.com/sebastianbergmann",
                    "type": "github"
                }
            ],
            "time": "2020-10-26T05:33:50+00:00"
        },
        {
            "name": "phpunit/php-timer",
            "version": "5.0.3",
            "source": {
                "type": "git",
                "url": "https://github.com/sebastianbergmann/php-timer.git",
                "reference": "5a63ce20ed1b5bf577850e2c4e87f4aa902afbd2"
            },
            "dist": {
                "type": "zip",
                "url": "https://api.github.com/repos/sebastianbergmann/php-timer/zipball/5a63ce20ed1b5bf577850e2c4e87f4aa902afbd2",
                "reference": "5a63ce20ed1b5bf577850e2c4e87f4aa902afbd2",
                "shasum": ""
            },
            "require": {
                "php": ">=7.3"
            },
            "require-dev": {
                "phpunit/phpunit": "^9.3"
            },
            "type": "library",
            "extra": {
                "branch-alias": {
                    "dev-master": "5.0-dev"
                }
            },
            "autoload": {
                "classmap": [
                    "src/"
                ]
            },
            "notification-url": "https://packagist.org/downloads/",
            "license": [
                "BSD-3-Clause"
            ],
            "authors": [
                {
                    "name": "Sebastian Bergmann",
                    "email": "sebastian@phpunit.de",
                    "role": "lead"
                }
            ],
            "description": "Utility class for timing",
            "homepage": "https://github.com/sebastianbergmann/php-timer/",
            "keywords": [
                "timer"
            ],
            "support": {
                "issues": "https://github.com/sebastianbergmann/php-timer/issues",
                "source": "https://github.com/sebastianbergmann/php-timer/tree/5.0.3"
            },
            "funding": [
                {
                    "url": "https://github.com/sebastianbergmann",
                    "type": "github"
                }
            ],
            "time": "2020-10-26T13:16:10+00:00"
        },
        {
            "name": "phpunit/phpunit",
            "version": "9.6.x-dev",
            "source": {
                "type": "git",
                "url": "https://github.com/sebastianbergmann/phpunit.git",
<<<<<<< HEAD
                "reference": "452df670ecd903905905a2fed00447e0f57df1af"
            },
            "dist": {
                "type": "zip",
                "url": "https://api.github.com/repos/sebastianbergmann/phpunit/zipball/452df670ecd903905905a2fed00447e0f57df1af",
                "reference": "452df670ecd903905905a2fed00447e0f57df1af",
=======
                "reference": "33a0610878994fc134c74c25d5276d606d49079b"
            },
            "dist": {
                "type": "zip",
                "url": "https://api.github.com/repos/sebastianbergmann/phpunit/zipball/33a0610878994fc134c74c25d5276d606d49079b",
                "reference": "33a0610878994fc134c74c25d5276d606d49079b",
>>>>>>> b6d5320d
                "shasum": ""
            },
            "require": {
                "doctrine/instantiator": "^1.3.1 || ^2",
                "ext-dom": "*",
                "ext-json": "*",
                "ext-libxml": "*",
                "ext-mbstring": "*",
                "ext-xml": "*",
                "ext-xmlwriter": "*",
                "myclabs/deep-copy": "^1.10.1",
                "phar-io/manifest": "^2.0.3",
                "phar-io/version": "^3.0.2",
                "php": ">=7.3",
                "phpunit/php-code-coverage": "^9.2.28",
                "phpunit/php-file-iterator": "^3.0.5",
                "phpunit/php-invoker": "^3.1.1",
                "phpunit/php-text-template": "^2.0.3",
                "phpunit/php-timer": "^5.0.2",
                "sebastian/cli-parser": "^1.0.1",
                "sebastian/code-unit": "^1.0.6",
                "sebastian/comparator": "^4.0.8",
                "sebastian/diff": "^4.0.3",
                "sebastian/environment": "^5.1.3",
                "sebastian/exporter": "^4.0.5",
                "sebastian/global-state": "^5.0.1",
                "sebastian/object-enumerator": "^4.0.3",
                "sebastian/resource-operations": "^3.0.3",
                "sebastian/type": "^3.2",
                "sebastian/version": "^3.0.2"
            },
            "suggest": {
                "ext-soap": "To be able to generate mocks based on WSDL files",
                "ext-xdebug": "PHP extension that provides line coverage as well as branch and path coverage"
            },
            "bin": [
                "phpunit"
            ],
            "type": "library",
            "extra": {
                "branch-alias": {
                    "dev-master": "9.6-dev"
                }
            },
            "autoload": {
                "files": [
                    "src/Framework/Assert/Functions.php"
                ],
                "classmap": [
                    "src/"
                ]
            },
            "notification-url": "https://packagist.org/downloads/",
            "license": [
                "BSD-3-Clause"
            ],
            "authors": [
                {
                    "name": "Sebastian Bergmann",
                    "email": "sebastian@phpunit.de",
                    "role": "lead"
                }
            ],
            "description": "The PHP Unit Testing framework.",
            "homepage": "https://phpunit.de/",
            "keywords": [
                "phpunit",
                "testing",
                "xunit"
            ],
            "support": {
                "issues": "https://github.com/sebastianbergmann/phpunit/issues",
                "security": "https://github.com/sebastianbergmann/phpunit/security/policy",
                "source": "https://github.com/sebastianbergmann/phpunit/tree/9.6"
            },
            "funding": [
                {
                    "url": "https://phpunit.de/sponsors.html",
                    "type": "custom"
                },
                {
                    "url": "https://github.com/sebastianbergmann",
                    "type": "github"
                },
                {
                    "url": "https://tidelift.com/funding/github/packagist/phpunit/phpunit",
                    "type": "tidelift"
                }
            ],
<<<<<<< HEAD
            "time": "2024-04-04T07:49:41+00:00"
=======
            "time": "2024-04-20T06:05:08+00:00"
>>>>>>> b6d5320d
        },
        {
            "name": "sebastian/cli-parser",
            "version": "1.0.x-dev",
            "source": {
                "type": "git",
                "url": "https://github.com/sebastianbergmann/cli-parser.git",
                "reference": "2b56bea83a09de3ac06bb18b92f068e60cc6f50b"
            },
            "dist": {
                "type": "zip",
                "url": "https://api.github.com/repos/sebastianbergmann/cli-parser/zipball/2b56bea83a09de3ac06bb18b92f068e60cc6f50b",
                "reference": "2b56bea83a09de3ac06bb18b92f068e60cc6f50b",
                "shasum": ""
            },
            "require": {
                "php": ">=7.3"
            },
            "require-dev": {
                "phpunit/phpunit": "^9.3"
            },
            "type": "library",
            "extra": {
                "branch-alias": {
                    "dev-master": "1.0-dev"
                }
            },
            "autoload": {
                "classmap": [
                    "src/"
                ]
            },
            "notification-url": "https://packagist.org/downloads/",
            "license": [
                "BSD-3-Clause"
            ],
            "authors": [
                {
                    "name": "Sebastian Bergmann",
                    "email": "sebastian@phpunit.de",
                    "role": "lead"
                }
            ],
            "description": "Library for parsing CLI options",
            "homepage": "https://github.com/sebastianbergmann/cli-parser",
            "support": {
                "issues": "https://github.com/sebastianbergmann/cli-parser/issues",
                "source": "https://github.com/sebastianbergmann/cli-parser/tree/1.0.2"
            },
            "funding": [
                {
                    "url": "https://github.com/sebastianbergmann",
                    "type": "github"
                }
            ],
            "time": "2024-03-02T06:27:43+00:00"
        },
        {
            "name": "sebastian/code-unit",
            "version": "1.0.8",
            "source": {
                "type": "git",
                "url": "https://github.com/sebastianbergmann/code-unit.git",
                "reference": "1fc9f64c0927627ef78ba436c9b17d967e68e120"
            },
            "dist": {
                "type": "zip",
                "url": "https://api.github.com/repos/sebastianbergmann/code-unit/zipball/1fc9f64c0927627ef78ba436c9b17d967e68e120",
                "reference": "1fc9f64c0927627ef78ba436c9b17d967e68e120",
                "shasum": ""
            },
            "require": {
                "php": ">=7.3"
            },
            "require-dev": {
                "phpunit/phpunit": "^9.3"
            },
            "type": "library",
            "extra": {
                "branch-alias": {
                    "dev-master": "1.0-dev"
                }
            },
            "autoload": {
                "classmap": [
                    "src/"
                ]
            },
            "notification-url": "https://packagist.org/downloads/",
            "license": [
                "BSD-3-Clause"
            ],
            "authors": [
                {
                    "name": "Sebastian Bergmann",
                    "email": "sebastian@phpunit.de",
                    "role": "lead"
                }
            ],
            "description": "Collection of value objects that represent the PHP code units",
            "homepage": "https://github.com/sebastianbergmann/code-unit",
            "support": {
                "issues": "https://github.com/sebastianbergmann/code-unit/issues",
                "source": "https://github.com/sebastianbergmann/code-unit/tree/1.0.8"
            },
            "funding": [
                {
                    "url": "https://github.com/sebastianbergmann",
                    "type": "github"
                }
            ],
            "time": "2020-10-26T13:08:54+00:00"
        },
        {
            "name": "sebastian/code-unit-reverse-lookup",
            "version": "2.0.3",
            "source": {
                "type": "git",
                "url": "https://github.com/sebastianbergmann/code-unit-reverse-lookup.git",
                "reference": "ac91f01ccec49fb77bdc6fd1e548bc70f7faa3e5"
            },
            "dist": {
                "type": "zip",
                "url": "https://api.github.com/repos/sebastianbergmann/code-unit-reverse-lookup/zipball/ac91f01ccec49fb77bdc6fd1e548bc70f7faa3e5",
                "reference": "ac91f01ccec49fb77bdc6fd1e548bc70f7faa3e5",
                "shasum": ""
            },
            "require": {
                "php": ">=7.3"
            },
            "require-dev": {
                "phpunit/phpunit": "^9.3"
            },
            "type": "library",
            "extra": {
                "branch-alias": {
                    "dev-master": "2.0-dev"
                }
            },
            "autoload": {
                "classmap": [
                    "src/"
                ]
            },
            "notification-url": "https://packagist.org/downloads/",
            "license": [
                "BSD-3-Clause"
            ],
            "authors": [
                {
                    "name": "Sebastian Bergmann",
                    "email": "sebastian@phpunit.de"
                }
            ],
            "description": "Looks up which function or method a line of code belongs to",
            "homepage": "https://github.com/sebastianbergmann/code-unit-reverse-lookup/",
            "support": {
                "issues": "https://github.com/sebastianbergmann/code-unit-reverse-lookup/issues",
                "source": "https://github.com/sebastianbergmann/code-unit-reverse-lookup/tree/2.0.3"
            },
            "funding": [
                {
                    "url": "https://github.com/sebastianbergmann",
                    "type": "github"
                }
            ],
            "time": "2020-09-28T05:30:19+00:00"
        },
        {
            "name": "sebastian/comparator",
            "version": "4.0.x-dev",
            "source": {
                "type": "git",
                "url": "https://github.com/sebastianbergmann/comparator.git",
                "reference": "b247957a1c8dc81a671770f74b479c0a78a818f1"
            },
            "dist": {
                "type": "zip",
                "url": "https://api.github.com/repos/sebastianbergmann/comparator/zipball/b247957a1c8dc81a671770f74b479c0a78a818f1",
                "reference": "b247957a1c8dc81a671770f74b479c0a78a818f1",
                "shasum": ""
            },
            "require": {
                "php": ">=7.3",
                "sebastian/diff": "^4.0",
                "sebastian/exporter": "^4.0"
            },
            "require-dev": {
                "phpunit/phpunit": "^9.3"
            },
            "type": "library",
            "extra": {
                "branch-alias": {
                    "dev-master": "4.0-dev"
                }
            },
            "autoload": {
                "classmap": [
                    "src/"
                ]
            },
            "notification-url": "https://packagist.org/downloads/",
            "license": [
                "BSD-3-Clause"
            ],
            "authors": [
                {
                    "name": "Sebastian Bergmann",
                    "email": "sebastian@phpunit.de"
                },
                {
                    "name": "Jeff Welch",
                    "email": "whatthejeff@gmail.com"
                },
                {
                    "name": "Volker Dusch",
                    "email": "github@wallbash.com"
                },
                {
                    "name": "Bernhard Schussek",
                    "email": "bschussek@2bepublished.at"
                }
            ],
            "description": "Provides the functionality to compare PHP values for equality",
            "homepage": "https://github.com/sebastianbergmann/comparator",
            "keywords": [
                "comparator",
                "compare",
                "equality"
            ],
            "support": {
                "issues": "https://github.com/sebastianbergmann/comparator/issues",
                "source": "https://github.com/sebastianbergmann/comparator/tree/4.0"
            },
            "funding": [
                {
                    "url": "https://github.com/sebastianbergmann",
                    "type": "github"
                }
            ],
            "time": "2022-09-14T12:46:14+00:00"
        },
        {
            "name": "sebastian/complexity",
            "version": "2.0.x-dev",
            "source": {
                "type": "git",
                "url": "https://github.com/sebastianbergmann/complexity.git",
                "reference": "25f207c40d62b8b7aa32f5ab026c53561964053a"
            },
            "dist": {
                "type": "zip",
                "url": "https://api.github.com/repos/sebastianbergmann/complexity/zipball/25f207c40d62b8b7aa32f5ab026c53561964053a",
                "reference": "25f207c40d62b8b7aa32f5ab026c53561964053a",
                "shasum": ""
            },
            "require": {
                "nikic/php-parser": "^4.18 || ^5.0",
                "php": ">=7.3"
            },
            "require-dev": {
                "phpunit/phpunit": "^9.3"
            },
            "type": "library",
            "extra": {
                "branch-alias": {
                    "dev-master": "2.0-dev"
                }
            },
            "autoload": {
                "classmap": [
                    "src/"
                ]
            },
            "notification-url": "https://packagist.org/downloads/",
            "license": [
                "BSD-3-Clause"
            ],
            "authors": [
                {
                    "name": "Sebastian Bergmann",
                    "email": "sebastian@phpunit.de",
                    "role": "lead"
                }
            ],
            "description": "Library for calculating the complexity of PHP code units",
            "homepage": "https://github.com/sebastianbergmann/complexity",
            "support": {
                "issues": "https://github.com/sebastianbergmann/complexity/issues",
                "source": "https://github.com/sebastianbergmann/complexity/tree/2.0.3"
            },
            "funding": [
                {
                    "url": "https://github.com/sebastianbergmann",
                    "type": "github"
                }
            ],
            "time": "2023-12-22T06:19:30+00:00"
        },
        {
            "name": "sebastian/diff",
            "version": "4.0.x-dev",
            "source": {
                "type": "git",
                "url": "https://github.com/sebastianbergmann/diff.git",
                "reference": "ba01945089c3a293b01ba9badc29ad55b106b0bc"
            },
            "dist": {
                "type": "zip",
                "url": "https://api.github.com/repos/sebastianbergmann/diff/zipball/ba01945089c3a293b01ba9badc29ad55b106b0bc",
                "reference": "ba01945089c3a293b01ba9badc29ad55b106b0bc",
                "shasum": ""
            },
            "require": {
                "php": ">=7.3"
            },
            "require-dev": {
                "phpunit/phpunit": "^9.3",
                "symfony/process": "^4.2 || ^5"
            },
            "type": "library",
            "extra": {
                "branch-alias": {
                    "dev-master": "4.0-dev"
                }
            },
            "autoload": {
                "classmap": [
                    "src/"
                ]
            },
            "notification-url": "https://packagist.org/downloads/",
            "license": [
                "BSD-3-Clause"
            ],
            "authors": [
                {
                    "name": "Sebastian Bergmann",
                    "email": "sebastian@phpunit.de"
                },
                {
                    "name": "Kore Nordmann",
                    "email": "mail@kore-nordmann.de"
                }
            ],
            "description": "Diff implementation",
            "homepage": "https://github.com/sebastianbergmann/diff",
            "keywords": [
                "diff",
                "udiff",
                "unidiff",
                "unified diff"
            ],
            "support": {
                "issues": "https://github.com/sebastianbergmann/diff/issues",
                "source": "https://github.com/sebastianbergmann/diff/tree/4.0.6"
            },
            "funding": [
                {
                    "url": "https://github.com/sebastianbergmann",
                    "type": "github"
                }
            ],
            "time": "2024-03-02T06:30:58+00:00"
        },
        {
            "name": "sebastian/environment",
            "version": "5.1.x-dev",
            "source": {
                "type": "git",
                "url": "https://github.com/sebastianbergmann/environment.git",
                "reference": "830c43a844f1f8d5b7a1f6d6076b784454d8b7ed"
            },
            "dist": {
                "type": "zip",
                "url": "https://api.github.com/repos/sebastianbergmann/environment/zipball/830c43a844f1f8d5b7a1f6d6076b784454d8b7ed",
                "reference": "830c43a844f1f8d5b7a1f6d6076b784454d8b7ed",
                "shasum": ""
            },
            "require": {
                "php": ">=7.3"
            },
            "require-dev": {
                "phpunit/phpunit": "^9.3"
            },
            "suggest": {
                "ext-posix": "*"
            },
            "type": "library",
            "extra": {
                "branch-alias": {
                    "dev-master": "5.1-dev"
                }
            },
            "autoload": {
                "classmap": [
                    "src/"
                ]
            },
            "notification-url": "https://packagist.org/downloads/",
            "license": [
                "BSD-3-Clause"
            ],
            "authors": [
                {
                    "name": "Sebastian Bergmann",
                    "email": "sebastian@phpunit.de"
                }
            ],
            "description": "Provides functionality to handle HHVM/PHP environments",
            "homepage": "http://www.github.com/sebastianbergmann/environment",
            "keywords": [
                "Xdebug",
                "environment",
                "hhvm"
            ],
            "support": {
                "issues": "https://github.com/sebastianbergmann/environment/issues",
                "source": "https://github.com/sebastianbergmann/environment/tree/5.1"
            },
            "funding": [
                {
                    "url": "https://github.com/sebastianbergmann",
                    "type": "github"
                }
            ],
            "time": "2023-02-03T06:03:51+00:00"
        },
        {
            "name": "sebastian/exporter",
            "version": "4.0.x-dev",
            "source": {
                "type": "git",
                "url": "https://github.com/sebastianbergmann/exporter.git",
                "reference": "78c00df8f170e02473b682df15bfcdacc3d32d72"
            },
            "dist": {
                "type": "zip",
                "url": "https://api.github.com/repos/sebastianbergmann/exporter/zipball/78c00df8f170e02473b682df15bfcdacc3d32d72",
                "reference": "78c00df8f170e02473b682df15bfcdacc3d32d72",
                "shasum": ""
            },
            "require": {
                "php": ">=7.3",
                "sebastian/recursion-context": "^4.0"
            },
            "require-dev": {
                "ext-mbstring": "*",
                "phpunit/phpunit": "^9.3"
            },
            "type": "library",
            "extra": {
                "branch-alias": {
                    "dev-master": "4.0-dev"
                }
            },
            "autoload": {
                "classmap": [
                    "src/"
                ]
            },
            "notification-url": "https://packagist.org/downloads/",
            "license": [
                "BSD-3-Clause"
            ],
            "authors": [
                {
                    "name": "Sebastian Bergmann",
                    "email": "sebastian@phpunit.de"
                },
                {
                    "name": "Jeff Welch",
                    "email": "whatthejeff@gmail.com"
                },
                {
                    "name": "Volker Dusch",
                    "email": "github@wallbash.com"
                },
                {
                    "name": "Adam Harvey",
                    "email": "aharvey@php.net"
                },
                {
                    "name": "Bernhard Schussek",
                    "email": "bschussek@gmail.com"
                }
            ],
            "description": "Provides the functionality to export PHP variables for visualization",
            "homepage": "https://www.github.com/sebastianbergmann/exporter",
            "keywords": [
                "export",
                "exporter"
            ],
            "support": {
                "issues": "https://github.com/sebastianbergmann/exporter/issues",
                "source": "https://github.com/sebastianbergmann/exporter/tree/4.0.6"
            },
            "funding": [
                {
                    "url": "https://github.com/sebastianbergmann",
                    "type": "github"
                }
            ],
            "time": "2024-03-02T06:33:00+00:00"
        },
        {
            "name": "sebastian/global-state",
            "version": "5.0.x-dev",
            "source": {
                "type": "git",
                "url": "https://github.com/sebastianbergmann/global-state.git",
                "reference": "bca7df1f32ee6fe93b4d4a9abbf69e13a4ada2c9"
            },
            "dist": {
                "type": "zip",
                "url": "https://api.github.com/repos/sebastianbergmann/global-state/zipball/bca7df1f32ee6fe93b4d4a9abbf69e13a4ada2c9",
                "reference": "bca7df1f32ee6fe93b4d4a9abbf69e13a4ada2c9",
                "shasum": ""
            },
            "require": {
                "php": ">=7.3",
                "sebastian/object-reflector": "^2.0",
                "sebastian/recursion-context": "^4.0"
            },
            "require-dev": {
                "ext-dom": "*",
                "phpunit/phpunit": "^9.3"
            },
            "suggest": {
                "ext-uopz": "*"
            },
            "type": "library",
            "extra": {
                "branch-alias": {
                    "dev-master": "5.0-dev"
                }
            },
            "autoload": {
                "classmap": [
                    "src/"
                ]
            },
            "notification-url": "https://packagist.org/downloads/",
            "license": [
                "BSD-3-Clause"
            ],
            "authors": [
                {
                    "name": "Sebastian Bergmann",
                    "email": "sebastian@phpunit.de"
                }
            ],
            "description": "Snapshotting of global state",
            "homepage": "http://www.github.com/sebastianbergmann/global-state",
            "keywords": [
                "global state"
            ],
            "support": {
                "issues": "https://github.com/sebastianbergmann/global-state/issues",
                "source": "https://github.com/sebastianbergmann/global-state/tree/5.0.7"
            },
            "funding": [
                {
                    "url": "https://github.com/sebastianbergmann",
                    "type": "github"
                }
            ],
            "time": "2024-03-02T06:35:11+00:00"
        },
        {
            "name": "sebastian/lines-of-code",
            "version": "1.0.x-dev",
            "source": {
                "type": "git",
                "url": "https://github.com/sebastianbergmann/lines-of-code.git",
                "reference": "e1e4a170560925c26d424b6a03aed157e7dcc5c5"
            },
            "dist": {
                "type": "zip",
                "url": "https://api.github.com/repos/sebastianbergmann/lines-of-code/zipball/e1e4a170560925c26d424b6a03aed157e7dcc5c5",
                "reference": "e1e4a170560925c26d424b6a03aed157e7dcc5c5",
                "shasum": ""
            },
            "require": {
                "nikic/php-parser": "^4.18 || ^5.0",
                "php": ">=7.3"
            },
            "require-dev": {
                "phpunit/phpunit": "^9.3"
            },
            "type": "library",
            "extra": {
                "branch-alias": {
                    "dev-master": "1.0-dev"
                }
            },
            "autoload": {
                "classmap": [
                    "src/"
                ]
            },
            "notification-url": "https://packagist.org/downloads/",
            "license": [
                "BSD-3-Clause"
            ],
            "authors": [
                {
                    "name": "Sebastian Bergmann",
                    "email": "sebastian@phpunit.de",
                    "role": "lead"
                }
            ],
            "description": "Library for counting the lines of code in PHP source code",
            "homepage": "https://github.com/sebastianbergmann/lines-of-code",
            "support": {
                "issues": "https://github.com/sebastianbergmann/lines-of-code/issues",
                "source": "https://github.com/sebastianbergmann/lines-of-code/tree/1.0.4"
            },
            "funding": [
                {
                    "url": "https://github.com/sebastianbergmann",
                    "type": "github"
                }
            ],
            "time": "2023-12-22T06:20:34+00:00"
        },
        {
            "name": "sebastian/object-enumerator",
            "version": "4.0.4",
            "source": {
                "type": "git",
                "url": "https://github.com/sebastianbergmann/object-enumerator.git",
                "reference": "5c9eeac41b290a3712d88851518825ad78f45c71"
            },
            "dist": {
                "type": "zip",
                "url": "https://api.github.com/repos/sebastianbergmann/object-enumerator/zipball/5c9eeac41b290a3712d88851518825ad78f45c71",
                "reference": "5c9eeac41b290a3712d88851518825ad78f45c71",
                "shasum": ""
            },
            "require": {
                "php": ">=7.3",
                "sebastian/object-reflector": "^2.0",
                "sebastian/recursion-context": "^4.0"
            },
            "require-dev": {
                "phpunit/phpunit": "^9.3"
            },
            "type": "library",
            "extra": {
                "branch-alias": {
                    "dev-master": "4.0-dev"
                }
            },
            "autoload": {
                "classmap": [
                    "src/"
                ]
            },
            "notification-url": "https://packagist.org/downloads/",
            "license": [
                "BSD-3-Clause"
            ],
            "authors": [
                {
                    "name": "Sebastian Bergmann",
                    "email": "sebastian@phpunit.de"
                }
            ],
            "description": "Traverses array structures and object graphs to enumerate all referenced objects",
            "homepage": "https://github.com/sebastianbergmann/object-enumerator/",
            "support": {
                "issues": "https://github.com/sebastianbergmann/object-enumerator/issues",
                "source": "https://github.com/sebastianbergmann/object-enumerator/tree/4.0.4"
            },
            "funding": [
                {
                    "url": "https://github.com/sebastianbergmann",
                    "type": "github"
                }
            ],
            "time": "2020-10-26T13:12:34+00:00"
        },
        {
            "name": "sebastian/object-reflector",
            "version": "2.0.4",
            "source": {
                "type": "git",
                "url": "https://github.com/sebastianbergmann/object-reflector.git",
                "reference": "b4f479ebdbf63ac605d183ece17d8d7fe49c15c7"
            },
            "dist": {
                "type": "zip",
                "url": "https://api.github.com/repos/sebastianbergmann/object-reflector/zipball/b4f479ebdbf63ac605d183ece17d8d7fe49c15c7",
                "reference": "b4f479ebdbf63ac605d183ece17d8d7fe49c15c7",
                "shasum": ""
            },
            "require": {
                "php": ">=7.3"
            },
            "require-dev": {
                "phpunit/phpunit": "^9.3"
            },
            "type": "library",
            "extra": {
                "branch-alias": {
                    "dev-master": "2.0-dev"
                }
            },
            "autoload": {
                "classmap": [
                    "src/"
                ]
            },
            "notification-url": "https://packagist.org/downloads/",
            "license": [
                "BSD-3-Clause"
            ],
            "authors": [
                {
                    "name": "Sebastian Bergmann",
                    "email": "sebastian@phpunit.de"
                }
            ],
            "description": "Allows reflection of object attributes, including inherited and non-public ones",
            "homepage": "https://github.com/sebastianbergmann/object-reflector/",
            "support": {
                "issues": "https://github.com/sebastianbergmann/object-reflector/issues",
                "source": "https://github.com/sebastianbergmann/object-reflector/tree/2.0.4"
            },
            "funding": [
                {
                    "url": "https://github.com/sebastianbergmann",
                    "type": "github"
                }
            ],
            "time": "2020-10-26T13:14:26+00:00"
        },
        {
            "name": "sebastian/recursion-context",
            "version": "4.0.x-dev",
            "source": {
                "type": "git",
                "url": "https://github.com/sebastianbergmann/recursion-context.git",
                "reference": "e75bd0f07204fec2a0af9b0f3cfe97d05f92efc1"
            },
            "dist": {
                "type": "zip",
                "url": "https://api.github.com/repos/sebastianbergmann/recursion-context/zipball/e75bd0f07204fec2a0af9b0f3cfe97d05f92efc1",
                "reference": "e75bd0f07204fec2a0af9b0f3cfe97d05f92efc1",
                "shasum": ""
            },
            "require": {
                "php": ">=7.3"
            },
            "require-dev": {
                "phpunit/phpunit": "^9.3"
            },
            "type": "library",
            "extra": {
                "branch-alias": {
                    "dev-master": "4.0-dev"
                }
            },
            "autoload": {
                "classmap": [
                    "src/"
                ]
            },
            "notification-url": "https://packagist.org/downloads/",
            "license": [
                "BSD-3-Clause"
            ],
            "authors": [
                {
                    "name": "Sebastian Bergmann",
                    "email": "sebastian@phpunit.de"
                },
                {
                    "name": "Jeff Welch",
                    "email": "whatthejeff@gmail.com"
                },
                {
                    "name": "Adam Harvey",
                    "email": "aharvey@php.net"
                }
            ],
            "description": "Provides functionality to recursively process PHP variables",
            "homepage": "https://github.com/sebastianbergmann/recursion-context",
            "support": {
                "issues": "https://github.com/sebastianbergmann/recursion-context/issues",
                "source": "https://github.com/sebastianbergmann/recursion-context/tree/4.0.5"
            },
            "funding": [
                {
                    "url": "https://github.com/sebastianbergmann",
                    "type": "github"
                }
            ],
            "time": "2023-02-03T06:07:39+00:00"
        },
        {
            "name": "sebastian/resource-operations",
            "version": "dev-main",
            "source": {
                "type": "git",
                "url": "https://github.com/sebastianbergmann/resource-operations.git",
                "reference": "ff553e7482dcee39fa4acc2b175d6ddeb0f7bc25"
            },
            "dist": {
                "type": "zip",
                "url": "https://api.github.com/repos/sebastianbergmann/resource-operations/zipball/ff553e7482dcee39fa4acc2b175d6ddeb0f7bc25",
                "reference": "ff553e7482dcee39fa4acc2b175d6ddeb0f7bc25",
                "shasum": ""
            },
            "require": {
                "php": ">=7.3"
            },
            "require-dev": {
                "phpunit/phpunit": "^9.0"
            },
            "default-branch": true,
            "type": "library",
            "extra": {
                "branch-alias": {
                    "dev-main": "3.0-dev"
                }
            },
            "autoload": {
                "classmap": [
                    "src/"
                ]
            },
            "notification-url": "https://packagist.org/downloads/",
            "license": [
                "BSD-3-Clause"
            ],
            "authors": [
                {
                    "name": "Sebastian Bergmann",
                    "email": "sebastian@phpunit.de"
                }
            ],
            "description": "Provides a list of PHP built-in functions that operate on resources",
            "homepage": "https://www.github.com/sebastianbergmann/resource-operations",
            "support": {
                "source": "https://github.com/sebastianbergmann/resource-operations/tree/main"
            },
            "funding": [
                {
                    "url": "https://github.com/sebastianbergmann",
                    "type": "github"
                }
            ],
            "time": "2024-03-14T18:47:08+00:00"
        },
        {
            "name": "sebastian/type",
            "version": "3.2.x-dev",
            "source": {
                "type": "git",
                "url": "https://github.com/sebastianbergmann/type.git",
                "reference": "75e2c2a32f5e0b3aef905b9ed0b179b953b3d7c7"
            },
            "dist": {
                "type": "zip",
                "url": "https://api.github.com/repos/sebastianbergmann/type/zipball/75e2c2a32f5e0b3aef905b9ed0b179b953b3d7c7",
                "reference": "75e2c2a32f5e0b3aef905b9ed0b179b953b3d7c7",
                "shasum": ""
            },
            "require": {
                "php": ">=7.3"
            },
            "require-dev": {
                "phpunit/phpunit": "^9.5"
            },
            "type": "library",
            "extra": {
                "branch-alias": {
                    "dev-master": "3.2-dev"
                }
            },
            "autoload": {
                "classmap": [
                    "src/"
                ]
            },
            "notification-url": "https://packagist.org/downloads/",
            "license": [
                "BSD-3-Clause"
            ],
            "authors": [
                {
                    "name": "Sebastian Bergmann",
                    "email": "sebastian@phpunit.de",
                    "role": "lead"
                }
            ],
            "description": "Collection of value objects that represent the types of the PHP type system",
            "homepage": "https://github.com/sebastianbergmann/type",
            "support": {
                "issues": "https://github.com/sebastianbergmann/type/issues",
                "source": "https://github.com/sebastianbergmann/type/tree/3.2"
            },
            "funding": [
                {
                    "url": "https://github.com/sebastianbergmann",
                    "type": "github"
                }
            ],
            "time": "2023-02-03T06:13:03+00:00"
        },
        {
            "name": "sebastian/version",
            "version": "3.0.x-dev",
            "source": {
                "type": "git",
                "url": "https://github.com/sebastianbergmann/version.git",
                "reference": "c6c1022351a901512170118436c764e473f6de8c"
            },
            "dist": {
                "type": "zip",
                "url": "https://api.github.com/repos/sebastianbergmann/version/zipball/c6c1022351a901512170118436c764e473f6de8c",
                "reference": "c6c1022351a901512170118436c764e473f6de8c",
                "shasum": ""
            },
            "require": {
                "php": ">=7.3"
            },
            "type": "library",
            "extra": {
                "branch-alias": {
                    "dev-master": "3.0-dev"
                }
            },
            "autoload": {
                "classmap": [
                    "src/"
                ]
            },
            "notification-url": "https://packagist.org/downloads/",
            "license": [
                "BSD-3-Clause"
            ],
            "authors": [
                {
                    "name": "Sebastian Bergmann",
                    "email": "sebastian@phpunit.de",
                    "role": "lead"
                }
            ],
            "description": "Library that helps with managing the version number of Git-hosted PHP projects",
            "homepage": "https://github.com/sebastianbergmann/version",
            "support": {
                "issues": "https://github.com/sebastianbergmann/version/issues",
                "source": "https://github.com/sebastianbergmann/version/tree/3.0.2"
            },
            "funding": [
                {
                    "url": "https://github.com/sebastianbergmann",
                    "type": "github"
                }
            ],
            "time": "2020-09-28T06:39:44+00:00"
        },
        {
            "name": "slevomat/coding-standard",
            "version": "dev-master",
            "source": {
                "type": "git",
                "url": "https://github.com/slevomat/coding-standard.git",
                "reference": "4ea0c29b01a6ceab3d840030425c1c93d166cd7c"
            },
            "dist": {
                "type": "zip",
                "url": "https://api.github.com/repos/slevomat/coding-standard/zipball/4ea0c29b01a6ceab3d840030425c1c93d166cd7c",
                "reference": "4ea0c29b01a6ceab3d840030425c1c93d166cd7c",
                "shasum": ""
            },
            "require": {
                "dealerdirect/phpcodesniffer-composer-installer": "^0.6.2 || ^0.7 || ^1.0",
                "php": "^7.2 || ^8.0",
                "phpstan/phpdoc-parser": "^1.23.1",
                "squizlabs/php_codesniffer": "^3.9.0"
            },
            "require-dev": {
                "phing/phing": "2.17.4",
                "php-parallel-lint/php-parallel-lint": "1.3.2",
                "phpstan/phpstan": "1.10.60",
                "phpstan/phpstan-deprecation-rules": "1.1.4",
                "phpstan/phpstan-phpunit": "1.3.16",
                "phpstan/phpstan-strict-rules": "1.5.2",
                "phpunit/phpunit": "8.5.21|9.6.8|10.5.11"
            },
            "default-branch": true,
            "type": "phpcodesniffer-standard",
            "extra": {
                "branch-alias": {
                    "dev-master": "8.x-dev"
                }
            },
            "autoload": {
                "psr-4": {
                    "SlevomatCodingStandard\\": "SlevomatCodingStandard/"
                }
            },
            "notification-url": "https://packagist.org/downloads/",
            "license": [
                "MIT"
            ],
            "description": "Slevomat Coding Standard for PHP_CodeSniffer complements Consistence Coding Standard by providing sniffs with additional checks.",
            "keywords": [
                "dev",
                "phpcs"
            ],
            "support": {
                "issues": "https://github.com/slevomat/coding-standard/issues",
                "source": "https://github.com/slevomat/coding-standard/tree/master"
            },
            "funding": [
                {
                    "url": "https://github.com/kukulich",
                    "type": "github"
                },
                {
                    "url": "https://tidelift.com/funding/github/packagist/slevomat/coding-standard",
                    "type": "tidelift"
                }
            ],
            "time": "2024-03-09T16:05:30+00:00"
        },
        {
            "name": "squizlabs/php_codesniffer",
            "version": "dev-master",
            "source": {
                "type": "git",
                "url": "https://github.com/PHPCSStandards/PHP_CodeSniffer.git",
                "reference": "9a0c2546ea2fa7aac19881da7b655cc5f022bc10"
            },
            "dist": {
                "type": "zip",
                "url": "https://api.github.com/repos/PHPCSStandards/PHP_CodeSniffer/zipball/9a0c2546ea2fa7aac19881da7b655cc5f022bc10",
                "reference": "9a0c2546ea2fa7aac19881da7b655cc5f022bc10",
                "shasum": ""
            },
            "require": {
                "ext-simplexml": "*",
                "ext-tokenizer": "*",
                "ext-xmlwriter": "*",
                "php": ">=5.4.0"
            },
            "require-dev": {
                "phpunit/phpunit": "^4.0 || ^5.0 || ^6.0 || ^7.0 || ^8.0 || ^9.3.4"
            },
            "default-branch": true,
            "bin": [
                "bin/phpcbf",
                "bin/phpcs"
            ],
            "type": "library",
            "extra": {
                "branch-alias": {
                    "dev-master": "3.x-dev"
                }
            },
            "notification-url": "https://packagist.org/downloads/",
            "license": [
                "BSD-3-Clause"
            ],
            "authors": [
                {
                    "name": "Greg Sherwood",
                    "role": "Former lead"
                },
                {
                    "name": "Juliette Reinders Folmer",
                    "role": "Current lead"
                },
                {
                    "name": "Contributors",
                    "homepage": "https://github.com/PHPCSStandards/PHP_CodeSniffer/graphs/contributors"
                }
            ],
            "description": "PHP_CodeSniffer tokenizes PHP, JavaScript and CSS files and detects violations of a defined set of coding standards.",
            "homepage": "https://github.com/PHPCSStandards/PHP_CodeSniffer",
            "keywords": [
                "phpcs",
                "standards",
                "static analysis"
            ],
            "support": {
                "issues": "https://github.com/PHPCSStandards/PHP_CodeSniffer/issues",
                "security": "https://github.com/PHPCSStandards/PHP_CodeSniffer/security/policy",
                "source": "https://github.com/PHPCSStandards/PHP_CodeSniffer",
                "wiki": "https://github.com/PHPCSStandards/PHP_CodeSniffer/wiki"
            },
            "funding": [
                {
                    "url": "https://github.com/PHPCSStandards",
                    "type": "github"
                },
                {
                    "url": "https://github.com/jrfnl",
                    "type": "github"
                },
                {
                    "url": "https://opencollective.com/php_codesniffer",
                    "type": "open_collective"
                }
            ],
            "time": "2024-04-24T15:14:01+00:00"
        },
        {
            "name": "theseer/tokenizer",
            "version": "1.2.3",
            "source": {
                "type": "git",
                "url": "https://github.com/theseer/tokenizer.git",
                "reference": "737eda637ed5e28c3413cb1ebe8bb52cbf1ca7a2"
            },
            "dist": {
                "type": "zip",
                "url": "https://api.github.com/repos/theseer/tokenizer/zipball/737eda637ed5e28c3413cb1ebe8bb52cbf1ca7a2",
                "reference": "737eda637ed5e28c3413cb1ebe8bb52cbf1ca7a2",
                "shasum": ""
            },
            "require": {
                "ext-dom": "*",
                "ext-tokenizer": "*",
                "ext-xmlwriter": "*",
                "php": "^7.2 || ^8.0"
            },
            "type": "library",
            "autoload": {
                "classmap": [
                    "src/"
                ]
            },
            "notification-url": "https://packagist.org/downloads/",
            "license": [
                "BSD-3-Clause"
            ],
            "authors": [
                {
                    "name": "Arne Blankerts",
                    "email": "arne@blankerts.de",
                    "role": "Developer"
                }
            ],
            "description": "A small library for converting tokenized PHP source code into XML and potentially other formats",
            "support": {
                "issues": "https://github.com/theseer/tokenizer/issues",
                "source": "https://github.com/theseer/tokenizer/tree/1.2.3"
            },
            "funding": [
                {
                    "url": "https://github.com/theseer",
                    "type": "github"
                }
            ],
            "time": "2024-03-03T12:36:25+00:00"
        }
    ],
    "aliases": [],
    "minimum-stability": "dev",
    "stability-flags": [],
    "prefer-stable": false,
    "prefer-lowest": false,
    "platform": [],
    "platform-dev": [],
    "plugin-api-version": "2.6.0"
}<|MERGE_RESOLUTION|>--- conflicted
+++ resolved
@@ -4,11 +4,7 @@
         "Read more about it at https://getcomposer.org/doc/01-basic-usage.md#installing-dependencies",
         "This file is @generated automatically"
     ],
-<<<<<<< HEAD
-    "content-hash": "255875d78b114ffb964be263d7cc24e0",
-=======
     "content-hash": "dd58b424646ef7483e1d9f914a9d8584",
->>>>>>> b6d5320d
     "packages": [
         {
             "name": "composer/ca-bundle",
@@ -719,18 +715,6 @@
         },
         {
             "name": "manticoresoftware/php-sql-parser",
-<<<<<<< HEAD
-            "version": "v4.6.0-patch5",
-            "source": {
-                "type": "git",
-                "url": "https://github.com/manticoresoftware/PHP-SQL-Parser.git",
-                "reference": "207ed7bb9bdb7bbd96c71fa44c301f051c965e72"
-            },
-            "dist": {
-                "type": "zip",
-                "url": "https://api.github.com/repos/manticoresoftware/PHP-SQL-Parser/zipball/207ed7bb9bdb7bbd96c71fa44c301f051c965e72",
-                "reference": "207ed7bb9bdb7bbd96c71fa44c301f051c965e72",
-=======
             "version": "v4.6.0-patch7",
             "source": {
                 "type": "git",
@@ -741,7 +725,6 @@
                 "type": "zip",
                 "url": "https://api.github.com/repos/manticoresoftware/PHP-SQL-Parser/zipball/4544fc6d068f822f319285425fc8e7f7f2c61c4e",
                 "reference": "4544fc6d068f822f319285425fc8e7f7f2c61c4e",
->>>>>>> b6d5320d
                 "shasum": ""
             },
             "require": {
@@ -788,11 +771,7 @@
                 "issues": "https://github.com/greenlion/PHP-SQL-Parser/issues",
                 "source": "https://github.com/greenlion/PHP-SQL-Parser"
             },
-<<<<<<< HEAD
-            "time": "2024-04-04T14:47:19+00:00"
-=======
             "time": "2024-04-24T22:46:22+00:00"
->>>>>>> b6d5320d
         },
         {
             "name": "php-ds/php-ds",
@@ -1208,21 +1187,12 @@
             "source": {
                 "type": "git",
                 "url": "https://github.com/symfony/console.git",
-<<<<<<< HEAD
-                "reference": "ae650d8a8a750122da21300c2a37d80511001559"
-            },
-            "dist": {
-                "type": "zip",
-                "url": "https://api.github.com/repos/symfony/console/zipball/ae650d8a8a750122da21300c2a37d80511001559",
-                "reference": "ae650d8a8a750122da21300c2a37d80511001559",
-=======
                 "reference": "a170e64ae10d00ba89e2acbb590dc2e54da8ad8f"
             },
             "dist": {
                 "type": "zip",
                 "url": "https://api.github.com/repos/symfony/console/zipball/a170e64ae10d00ba89e2acbb590dc2e54da8ad8f",
                 "reference": "a170e64ae10d00ba89e2acbb590dc2e54da8ad8f",
->>>>>>> b6d5320d
                 "shasum": ""
             },
             "require": {
@@ -1303,11 +1273,7 @@
                     "type": "tidelift"
                 }
             ],
-<<<<<<< HEAD
-            "time": "2024-04-03T14:21:08+00:00"
-=======
             "time": "2024-04-18T09:22:46+00:00"
->>>>>>> b6d5320d
         },
         {
             "name": "symfony/dependency-injection",
@@ -1464,21 +1430,12 @@
             "source": {
                 "type": "git",
                 "url": "https://github.com/symfony/filesystem.git",
-<<<<<<< HEAD
-                "reference": "fa0c107e22281f145ae779ec3cf3188f036ac19b"
-            },
-            "dist": {
-                "type": "zip",
-                "url": "https://api.github.com/repos/symfony/filesystem/zipball/fa0c107e22281f145ae779ec3cf3188f036ac19b",
-                "reference": "fa0c107e22281f145ae779ec3cf3188f036ac19b",
-=======
                 "reference": "47d346741881ecf75f6b6474b52f0781e6c42af7"
             },
             "dist": {
                 "type": "zip",
                 "url": "https://api.github.com/repos/symfony/filesystem/zipball/47d346741881ecf75f6b6474b52f0781e6c42af7",
                 "reference": "47d346741881ecf75f6b6474b52f0781e6c42af7",
->>>>>>> b6d5320d
                 "shasum": ""
             },
             "require": {
@@ -1529,11 +1486,7 @@
                     "type": "tidelift"
                 }
             ],
-<<<<<<< HEAD
-            "time": "2024-04-03T15:08:37+00:00"
-=======
             "time": "2024-04-16T16:29:43+00:00"
->>>>>>> b6d5320d
         },
         {
             "name": "symfony/finder",
@@ -2907,21 +2860,12 @@
             "source": {
                 "type": "git",
                 "url": "https://github.com/phpstan/phpstan.git",
-<<<<<<< HEAD
-                "reference": "df0007478b121e50404abab3393b2f38697672c6"
-            },
-            "dist": {
-                "type": "zip",
-                "url": "https://api.github.com/repos/phpstan/phpstan/zipball/df0007478b121e50404abab3393b2f38697672c6",
-                "reference": "df0007478b121e50404abab3393b2f38697672c6",
-=======
                 "reference": "f632067e36ff1b9cba999266fa6745d35027d2e0"
             },
             "dist": {
                 "type": "zip",
                 "url": "https://api.github.com/repos/phpstan/phpstan/zipball/f632067e36ff1b9cba999266fa6745d35027d2e0",
                 "reference": "f632067e36ff1b9cba999266fa6745d35027d2e0",
->>>>>>> b6d5320d
                 "shasum": ""
             },
             "require": {
@@ -2967,11 +2911,7 @@
                     "type": "github"
                 }
             ],
-<<<<<<< HEAD
-            "time": "2024-04-04T12:49:45+00:00"
-=======
             "time": "2024-04-24T13:53:24+00:00"
->>>>>>> b6d5320d
         },
         {
             "name": "phpunit/php-code-coverage",
@@ -3298,21 +3238,12 @@
             "source": {
                 "type": "git",
                 "url": "https://github.com/sebastianbergmann/phpunit.git",
-<<<<<<< HEAD
-                "reference": "452df670ecd903905905a2fed00447e0f57df1af"
-            },
-            "dist": {
-                "type": "zip",
-                "url": "https://api.github.com/repos/sebastianbergmann/phpunit/zipball/452df670ecd903905905a2fed00447e0f57df1af",
-                "reference": "452df670ecd903905905a2fed00447e0f57df1af",
-=======
                 "reference": "33a0610878994fc134c74c25d5276d606d49079b"
             },
             "dist": {
                 "type": "zip",
                 "url": "https://api.github.com/repos/sebastianbergmann/phpunit/zipball/33a0610878994fc134c74c25d5276d606d49079b",
                 "reference": "33a0610878994fc134c74c25d5276d606d49079b",
->>>>>>> b6d5320d
                 "shasum": ""
             },
             "require": {
@@ -3402,11 +3333,7 @@
                     "type": "tidelift"
                 }
             ],
-<<<<<<< HEAD
-            "time": "2024-04-04T07:49:41+00:00"
-=======
             "time": "2024-04-20T06:05:08+00:00"
->>>>>>> b6d5320d
         },
         {
             "name": "sebastian/cli-parser",
